# Created by .ignore support plugin (hsz.mobi)
### JetBrains template
# Covers JetBrains IDEs: IntelliJ, RubyMine, PhpStorm, AppCode, PyCharm, CLion, Android Studio, WebStorm and Rider
# Reference: https://intellij-support.jetbrains.com/hc/en-us/articles/206544839

# User-specific stuff
.idea/**/workspace.xml
.idea/**/tasks.xml
.idea/**/usage.statistics.xml
.idea/**/dictionaries
.idea/**/shelf

# Generated files
.idea/**/contentModel.xml

# Sensitive or high-churn files
.idea/**/dataSources/
.idea/**/dataSources.ids
.idea/**/dataSources.local.xml
.idea/**/sqlDataSources.xml
.idea/**/dynamic.xml
.idea/**/uiDesigner.xml
.idea/**/dbnavigator.xml

# Gradle
.idea/**/gradle.xml
.idea/**/libraries

# Gradle and Maven with auto-import
# When using Gradle or Maven with auto-import, you should exclude module files,
# since they will be recreated, and may cause churn.  Uncomment if using
# auto-import.
# .idea/artifacts
# .idea/compiler.xml
# .idea/jarRepositories.xml
# .idea/modules.xml
# .idea/*.iml
# .idea/modules
# *.iml
# *.ipr

# CMake
cmake-build-*/

# Mongo Explorer plugin
.idea/**/mongoSettings.xml

# File-based project format
*.iws

# IntelliJ
out/

# mpeltonen/sbt-idea plugin
.idea_modules/

# JIRA plugin
atlassian-ide-plugin.xml

# Cursive Clojure plugin
.idea/replstate.xml

# Crashlytics plugin (for Android Studio and IntelliJ)
com_crashlytics_export_strings.xml
crashlytics.properties
crashlytics-build.properties
fabric.properties

# Editor-based Rest Client
.idea/httpRequests

# Android studio 3.1+ serialized cache file
.idea/caches/build_file_checksums.ser
/.venv/
/Pipfile
/Pipfile.lock
/.idea/

# VS Code
.vscode/

# Virtualenv
venv/
<<<<<<< HEAD
.venv/

# Byte-compiled / optimized / DLL files
__pycache__/
*.py[cod]

# C extensions
*.so

# Distribution / packaging
bin/
build/
develop-eggs/
dist/
eggs/
lib/
lib64/
parts/
sdist/
var/
*.egg-info/
.installed.cfg
*.egg

# Installer logs
pip-log.txt
pip-delete-this-directory.txt

# Unit test / coverage reports
.tox/
.coverage
.cache
nosetests.xml
coverage.xml

# Translations
*.mo

# Mr Developer
.mr.developer.cfg
.project
.pydevproject

# Rope
.ropeproject

# Django stuff:
*.log
*.pot

# Sphinx documentation
docs/_build/

/.env
=======

# Apple
.DS_Store
>>>>>>> 09d58f69
<|MERGE_RESOLUTION|>--- conflicted
+++ resolved
@@ -81,7 +81,6 @@
 
 # Virtualenv
 venv/
-<<<<<<< HEAD
 .venv/
 
 # Byte-compiled / optimized / DLL files
@@ -136,8 +135,6 @@
 docs/_build/
 
 /.env
-=======
 
 # Apple
-.DS_Store
->>>>>>> 09d58f69
+.DS_Store
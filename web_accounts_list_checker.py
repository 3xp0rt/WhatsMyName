#!/usr/bin/python

"""
    Author : Micah Hoffman (@WebBreacher)
    Description : Takes each username from the web_accounts_list.json file and performs the lookup to see if the
                  discovery determinator is still valid

    TODO -
        1 - Make it so the script will toggle validity factor per entry and write to output file
        2 - Make it so the script will append comment to the entry and output to file
        3 - Make a stub file shows last time sites were checked and problems.

    ISSUES -
        1 - Had an issue with SSL handshakes and this script. Had to do the following to get it working
            [From https://github.com/kennethreitz/requests/issues/2022]
            # sudo apt-get install libffi-dev
            # pip install pyOpenSSL ndg-httpsclient pyasn1 requests
"""
import requests
import argparse
from requests.packages.urllib3.exceptions import InsecureRequestWarning
import json
import os
import random
import datetime
import string
import signal
import sys

###################
# Variables && Functions
###################
# Set HTTP Header info.
headers = {'User-Agent' : 'Mozilla/5.0 (Windows NT 10.0; WOW64) AppleWebKit/537.36 (KHTML, like Gecko) '
                          'Chrome/45.0.2454.93 Safari/537.36'}

# Parse command line input
parser = argparse.ArgumentParser(description="This standalone script will look up a single username using the JSON file"
                                             " or will run a check of the JSON file for bad detection strings.")
parser.add_argument('-u', '--username', help='[OPTIONAL] If this param is passed then this script will perform the '
                                             'lookups against the given user name instead of running checks against '
                                             'the JSON file.')
args = parser.parse_args()


# Create the final results dictionary
overall_results = {}


def check_os():
    if os.name == "nt":
        operating_system = "windows"
    if os.name == "posix":
        operating_system = "posix"
    return operating_system

#
# Class for colors
#
if check_os() == "posix":
    class bcolors:
        CYAN = '\033[96m'
        GREEN = '\033[92m'
        YELLOW = '\033[93m'
        RED = '\033[91m'
        ENDC = '\033[0m'

        def disable(self):
            self.CYAN = ''
            self.GREEN = ''
            self.YELLOW = ''
            self.RED = ''
            self.ENDC = ''

# if we are windows or something like that then define colors as nothing
else:
    class bcolors:
        CYAN = ''
        GREEN = ''
        YELLOW = ''
        RED = ''
        ENDC = ''

        def disable(self):
            self.CYAN = ''
            self.GREEN = ''
            self.YELLOW = ''
            self.RED = ''
            self.ENDC = ''


def signal_handler(signal, frame):
    print(bcolors.RED + ' !!!  You pressed Ctrl+C. Exitting script.' + bcolors.ENDC)
    finaloutput()
    sys.exit(0)


def web_call(url):
    try:
        # Make web request for that URL, timeout in X secs and don't verify SSL/TLS certs
        r = requests.get(url, headers=headers, timeout=60, verify=False)
    except requests.exceptions.Timeout:
        return bcolors.RED + '      ! ERROR: CONNECTION TIME OUT. Try increasing the timeout delay.' + bcolors.ENDC
    except requests.exceptions.TooManyRedirects:
        return bcolors.RED + '      ! ERROR: TOO MANY REDIRECTS. Try changing the URL.' + bcolors.ENDC
    except requests.exceptions.RequestException as e:
        return bcolors.RED + '      ! ERROR: CRITICAL ERROR. %s' % e + bcolors.ENDC
    else:
        return r


def finaloutput():
    if len(overall_results) > 0:
        print '------------'
        print 'The following previously "valid" sites had errors:'
        for site, results in sorted(overall_results.iteritems()):
            print bcolors.YELLOW + '     %s --> %s' % (site, results) + bcolors.ENDC
    else:
        print ":) No problems with the JSON file were found."

###################
# Main
###################

# Add this in case user presses CTRL-C
signal.signal(signal.SIGINT, signal_handler)

# Suppress HTTPS warnings
requests.packages.urllib3.disable_warnings(InsecureRequestWarning)

# Read in the JSON file
with open('web_accounts_list.json') as data_file:
    data = json.load(data_file)
print ' -  %s sites found in file.' % len(data['sites'])

for site in data['sites']:
    code_match, string_match = False, False
    # Examine the current validity of the entry
    if not site['valid']:
        print bcolors.CYAN + ' *  Skipping %s - Marked as not valid.' % site['name'] + bcolors.ENDC
        continue
    if not site['known_accounts'][0]:
        print bcolors.CYAN + ' *  Skipping %s - No valid user names to test.' % site['name'] + bcolors.ENDC
        continue

    # Perform initial lookup
    # Pull the first user from known_accounts and replace the {account} with it
    if args.username:
        url = site['check_uri'].replace("{account}", args.username)
    else:
        url = site['check_uri'].replace("{account}", site['known_accounts'][0])
        print ' -  Looking up %s' % url
    r = web_call(url)
    if isinstance(r, str):
        # We got an error on the web call
        print r
        continue

    # Analyze the responses against what they should be
    if r.status_code == int(site['account_existence_code']):
        code_match = True
    else:
        code_match = False
    if r.text.find(site['account_existence_string']) > 0:
        string_match = True
    else:
        string_match = False

    if args.username:
        if code_match and string_match:
            print ' -  Found user at %s' % url
        continue

    if code_match and string_match:
        # print '     [+] Response code and Search Strings match expected.'
        # Generate a random string to use in place of known_accounts
        not_there_string = ''.join(random.choice(string.ascii_lowercase + string.ascii_uppercase + string.digits)
                                   for x in range(20))
        url_fp = site['check_uri'].replace("{account}", not_there_string)
        r_fp = web_call(url_fp)
        if isinstance(r_fp, str):
            # If this is a string then web got an error
            print r_fp
            continue

        if r_fp.status_code == int(site['account_existence_code']):
            code_match = True
        else:
            code_match = False
        if r_fp.text.find(site['account_existence_string']) > 0:
            string_match = True
        else:
            string_match = False
        if code_match and string_match:
            print '      -  Code: %s; String: %s' % (code_match, string_match)
            print bcolors.RED + '      !  ERROR: FALSE POSITIVE DETECTED. Response code and Search Strings match ' \
                                'expected.' + bcolors.ENDC
            # TODO set site['valid'] = False
            overall_results[site['name']] = 'False Positive'
        else:
            # print '     [+] Passed false positives test.'
            pass
    elif code_match and not string_match:
        # TODO set site['valid'] = False
        print bcolors.RED + '      !  ERROR: BAD DETECTION STRING. "%s" was not found on resulting page.' % \
                            site['account_existence_string'] + bcolors.ENDC
        overall_results[site['name']] = 'Bad detection string.'
<<<<<<< HEAD
    elif not code_match and string_match:
        # TODO set site['valid'] = False
        print bcolors.RED + '      !  ERROR: BAD DETECTION RESPONSE CODE. HTTP Response code different than expected.' \
              + bcolors.ENDC
        overall_results[site['name']] = 'Bad detection code. Received Code: %s; Expected Code: %s.' % \
                                        (str(r.status_code), site['account_existence_code'])
    else:
        # TODO set site['valid'] = False
        print bcolors.RED + '      !  ERROR: BAD CODE AND STRING. Neither the HTTP response code or detection string ' \
                            'worked.' + bcolors.ENDC
        overall_results[site['name']] = 'Bad detection code and string. Received Code: %s; Expected Code: %s.' % \
                                        (str(r.status_code), site['account_existence_code'])
=======
    elif code_match == False and string_match == True:
        #TODO set site['valid'] = False
        print bcolors.RED + '      !  ERROR: BAD DETECTION RESPONSE CODE. HTTP Response code different than expected.' + bcolors.ENDC
        overall_results[site['name']] = 'Bad detection code. Received Code: %s; Expected Code: %s.' % (str(r.status_code), site['account_existence_code'])
    else:
        #TODO set site['valid'] = False
        print bcolors.RED + '      !  ERROR: BAD CODE AND STRING. Neither the HTTP response code or detection string worked.' + bcolors.ENDC
        overall_results[site['name']] = 'Bad detection code and string. Received Code: %s; Expected Code: %s.' % (str(r.status_code), site['account_existence_code'])
>>>>>>> d3a98720

if not args.username:
    finaloutput()
<|MERGE_RESOLUTION|>--- conflicted
+++ resolved
@@ -1,233 +1,224 @@
-#!/usr/bin/python
-
-"""
-    Author : Micah Hoffman (@WebBreacher)
-    Description : Takes each username from the web_accounts_list.json file and performs the lookup to see if the
-                  discovery determinator is still valid
-
-    TODO -
-        1 - Make it so the script will toggle validity factor per entry and write to output file
-        2 - Make it so the script will append comment to the entry and output to file
-        3 - Make a stub file shows last time sites were checked and problems.
-
-    ISSUES -
-        1 - Had an issue with SSL handshakes and this script. Had to do the following to get it working
-            [From https://github.com/kennethreitz/requests/issues/2022]
-            # sudo apt-get install libffi-dev
-            # pip install pyOpenSSL ndg-httpsclient pyasn1 requests
-"""
-import requests
-import argparse
-from requests.packages.urllib3.exceptions import InsecureRequestWarning
-import json
-import os
-import random
-import datetime
-import string
-import signal
-import sys
-
-###################
-# Variables && Functions
-###################
-# Set HTTP Header info.
-headers = {'User-Agent' : 'Mozilla/5.0 (Windows NT 10.0; WOW64) AppleWebKit/537.36 (KHTML, like Gecko) '
-                          'Chrome/45.0.2454.93 Safari/537.36'}
-
-# Parse command line input
-parser = argparse.ArgumentParser(description="This standalone script will look up a single username using the JSON file"
-                                             " or will run a check of the JSON file for bad detection strings.")
-parser.add_argument('-u', '--username', help='[OPTIONAL] If this param is passed then this script will perform the '
-                                             'lookups against the given user name instead of running checks against '
-                                             'the JSON file.')
-args = parser.parse_args()
-
-
-# Create the final results dictionary
-overall_results = {}
-
-
-def check_os():
-    if os.name == "nt":
-        operating_system = "windows"
-    if os.name == "posix":
-        operating_system = "posix"
-    return operating_system
-
-#
-# Class for colors
-#
-if check_os() == "posix":
-    class bcolors:
-        CYAN = '\033[96m'
-        GREEN = '\033[92m'
-        YELLOW = '\033[93m'
-        RED = '\033[91m'
-        ENDC = '\033[0m'
-
-        def disable(self):
-            self.CYAN = ''
-            self.GREEN = ''
-            self.YELLOW = ''
-            self.RED = ''
-            self.ENDC = ''
-
-# if we are windows or something like that then define colors as nothing
-else:
-    class bcolors:
-        CYAN = ''
-        GREEN = ''
-        YELLOW = ''
-        RED = ''
-        ENDC = ''
-
-        def disable(self):
-            self.CYAN = ''
-            self.GREEN = ''
-            self.YELLOW = ''
-            self.RED = ''
-            self.ENDC = ''
-
-
-def signal_handler(signal, frame):
-    print(bcolors.RED + ' !!!  You pressed Ctrl+C. Exitting script.' + bcolors.ENDC)
-    finaloutput()
-    sys.exit(0)
-
-
-def web_call(url):
-    try:
-        # Make web request for that URL, timeout in X secs and don't verify SSL/TLS certs
-        r = requests.get(url, headers=headers, timeout=60, verify=False)
-    except requests.exceptions.Timeout:
-        return bcolors.RED + '      ! ERROR: CONNECTION TIME OUT. Try increasing the timeout delay.' + bcolors.ENDC
-    except requests.exceptions.TooManyRedirects:
-        return bcolors.RED + '      ! ERROR: TOO MANY REDIRECTS. Try changing the URL.' + bcolors.ENDC
-    except requests.exceptions.RequestException as e:
-        return bcolors.RED + '      ! ERROR: CRITICAL ERROR. %s' % e + bcolors.ENDC
-    else:
-        return r
-
-
-def finaloutput():
-    if len(overall_results) > 0:
-        print '------------'
-        print 'The following previously "valid" sites had errors:'
-        for site, results in sorted(overall_results.iteritems()):
-            print bcolors.YELLOW + '     %s --> %s' % (site, results) + bcolors.ENDC
-    else:
-        print ":) No problems with the JSON file were found."
-
-###################
-# Main
-###################
-
-# Add this in case user presses CTRL-C
-signal.signal(signal.SIGINT, signal_handler)
-
-# Suppress HTTPS warnings
-requests.packages.urllib3.disable_warnings(InsecureRequestWarning)
-
-# Read in the JSON file
-with open('web_accounts_list.json') as data_file:
-    data = json.load(data_file)
-print ' -  %s sites found in file.' % len(data['sites'])
-
-for site in data['sites']:
-    code_match, string_match = False, False
-    # Examine the current validity of the entry
-    if not site['valid']:
-        print bcolors.CYAN + ' *  Skipping %s - Marked as not valid.' % site['name'] + bcolors.ENDC
-        continue
-    if not site['known_accounts'][0]:
-        print bcolors.CYAN + ' *  Skipping %s - No valid user names to test.' % site['name'] + bcolors.ENDC
-        continue
-
-    # Perform initial lookup
-    # Pull the first user from known_accounts and replace the {account} with it
-    if args.username:
-        url = site['check_uri'].replace("{account}", args.username)
-    else:
-        url = site['check_uri'].replace("{account}", site['known_accounts'][0])
-        print ' -  Looking up %s' % url
-    r = web_call(url)
-    if isinstance(r, str):
-        # We got an error on the web call
-        print r
-        continue
-
-    # Analyze the responses against what they should be
-    if r.status_code == int(site['account_existence_code']):
-        code_match = True
-    else:
-        code_match = False
-    if r.text.find(site['account_existence_string']) > 0:
-        string_match = True
-    else:
-        string_match = False
-
-    if args.username:
-        if code_match and string_match:
-            print ' -  Found user at %s' % url
-        continue
-
-    if code_match and string_match:
-        # print '     [+] Response code and Search Strings match expected.'
-        # Generate a random string to use in place of known_accounts
-        not_there_string = ''.join(random.choice(string.ascii_lowercase + string.ascii_uppercase + string.digits)
-                                   for x in range(20))
-        url_fp = site['check_uri'].replace("{account}", not_there_string)
-        r_fp = web_call(url_fp)
-        if isinstance(r_fp, str):
-            # If this is a string then web got an error
-            print r_fp
-            continue
-
-        if r_fp.status_code == int(site['account_existence_code']):
-            code_match = True
-        else:
-            code_match = False
-        if r_fp.text.find(site['account_existence_string']) > 0:
-            string_match = True
-        else:
-            string_match = False
-        if code_match and string_match:
-            print '      -  Code: %s; String: %s' % (code_match, string_match)
-            print bcolors.RED + '      !  ERROR: FALSE POSITIVE DETECTED. Response code and Search Strings match ' \
-                                'expected.' + bcolors.ENDC
-            # TODO set site['valid'] = False
-            overall_results[site['name']] = 'False Positive'
-        else:
-            # print '     [+] Passed false positives test.'
-            pass
-    elif code_match and not string_match:
-        # TODO set site['valid'] = False
-        print bcolors.RED + '      !  ERROR: BAD DETECTION STRING. "%s" was not found on resulting page.' % \
-                            site['account_existence_string'] + bcolors.ENDC
-        overall_results[site['name']] = 'Bad detection string.'
-<<<<<<< HEAD
-    elif not code_match and string_match:
-        # TODO set site['valid'] = False
-        print bcolors.RED + '      !  ERROR: BAD DETECTION RESPONSE CODE. HTTP Response code different than expected.' \
-              + bcolors.ENDC
-        overall_results[site['name']] = 'Bad detection code. Received Code: %s; Expected Code: %s.' % \
-                                        (str(r.status_code), site['account_existence_code'])
-    else:
-        # TODO set site['valid'] = False
-        print bcolors.RED + '      !  ERROR: BAD CODE AND STRING. Neither the HTTP response code or detection string ' \
-                            'worked.' + bcolors.ENDC
-        overall_results[site['name']] = 'Bad detection code and string. Received Code: %s; Expected Code: %s.' % \
-                                        (str(r.status_code), site['account_existence_code'])
-=======
-    elif code_match == False and string_match == True:
-        #TODO set site['valid'] = False
-        print bcolors.RED + '      !  ERROR: BAD DETECTION RESPONSE CODE. HTTP Response code different than expected.' + bcolors.ENDC
-        overall_results[site['name']] = 'Bad detection code. Received Code: %s; Expected Code: %s.' % (str(r.status_code), site['account_existence_code'])
-    else:
-        #TODO set site['valid'] = False
-        print bcolors.RED + '      !  ERROR: BAD CODE AND STRING. Neither the HTTP response code or detection string worked.' + bcolors.ENDC
-        overall_results[site['name']] = 'Bad detection code and string. Received Code: %s; Expected Code: %s.' % (str(r.status_code), site['account_existence_code'])
->>>>>>> d3a98720
-
-if not args.username:
-    finaloutput()
+#!/usr/bin/python
+
+"""
+    Author : Micah Hoffman (@WebBreacher)
+    Description : Takes each username from the web_accounts_list.json file and performs the lookup to see if the
+                  discovery determinator is still valid
+
+    TODO -
+        1 - Make it so the script will toggle validity factor per entry and write to output file
+        2 - Make it so the script will append comment to the entry and output to file
+        3 - Make a stub file shows last time sites were checked and problems.
+
+    ISSUES -
+        1 - Had an issue with SSL handshakes and this script. Had to do the following to get it working
+            [From https://github.com/kennethreitz/requests/issues/2022]
+            # sudo apt-get install libffi-dev
+            # pip install pyOpenSSL ndg-httpsclient pyasn1 requests
+"""
+import requests
+import argparse
+from requests.packages.urllib3.exceptions import InsecureRequestWarning
+import json
+import os
+import random
+import datetime
+import string
+import signal
+import sys
+
+###################
+# Variables && Functions
+###################
+# Set HTTP Header info.
+headers = {'User-Agent' : 'Mozilla/5.0 (Windows NT 10.0; WOW64) AppleWebKit/537.36 (KHTML, like Gecko) '
+                          'Chrome/45.0.2454.93 Safari/537.36'}
+
+# Parse command line input
+parser = argparse.ArgumentParser(description="This standalone script will look up a single username using the JSON file"
+                                             " or will run a check of the JSON file for bad detection strings.")
+parser.add_argument('-u', '--username', help='[OPTIONAL] If this param is passed then this script will perform the '
+                                             'lookups against the given user name instead of running checks against '
+                                             'the JSON file.')
+args = parser.parse_args()
+
+
+# Create the final results dictionary
+overall_results = {}
+
+
+def check_os():
+    if os.name == "nt":
+        operating_system = "windows"
+    if os.name == "posix":
+        operating_system = "posix"
+    return operating_system
+
+#
+# Class for colors
+#
+if check_os() == "posix":
+    class bcolors:
+        CYAN = '\033[96m'
+        GREEN = '\033[92m'
+        YELLOW = '\033[93m'
+        RED = '\033[91m'
+        ENDC = '\033[0m'
+
+        def disable(self):
+            self.CYAN = ''
+            self.GREEN = ''
+            self.YELLOW = ''
+            self.RED = ''
+            self.ENDC = ''
+
+# if we are windows or something like that then define colors as nothing
+else:
+    class bcolors:
+        CYAN = ''
+        GREEN = ''
+        YELLOW = ''
+        RED = ''
+        ENDC = ''
+
+        def disable(self):
+            self.CYAN = ''
+            self.GREEN = ''
+            self.YELLOW = ''
+            self.RED = ''
+            self.ENDC = ''
+
+
+def signal_handler(signal, frame):
+    print(bcolors.RED + ' !!!  You pressed Ctrl+C. Exitting script.' + bcolors.ENDC)
+    finaloutput()
+    sys.exit(0)
+
+
+def web_call(url):
+    try:
+        # Make web request for that URL, timeout in X secs and don't verify SSL/TLS certs
+        r = requests.get(url, headers=headers, timeout=60, verify=False)
+    except requests.exceptions.Timeout:
+        return bcolors.RED + '      ! ERROR: CONNECTION TIME OUT. Try increasing the timeout delay.' + bcolors.ENDC
+    except requests.exceptions.TooManyRedirects:
+        return bcolors.RED + '      ! ERROR: TOO MANY REDIRECTS. Try changing the URL.' + bcolors.ENDC
+    except requests.exceptions.RequestException as e:
+        return bcolors.RED + '      ! ERROR: CRITICAL ERROR. %s' % e + bcolors.ENDC
+    else:
+        return r
+
+
+def finaloutput():
+    if len(overall_results) > 0:
+        print '------------'
+        print 'The following previously "valid" sites had errors:'
+        for site, results in sorted(overall_results.iteritems()):
+            print bcolors.YELLOW + '     %s --> %s' % (site, results) + bcolors.ENDC
+    else:
+        print ":) No problems with the JSON file were found."
+
+###################
+# Main
+###################
+
+# Add this in case user presses CTRL-C
+signal.signal(signal.SIGINT, signal_handler)
+
+# Suppress HTTPS warnings
+requests.packages.urllib3.disable_warnings(InsecureRequestWarning)
+
+# Read in the JSON file
+with open('web_accounts_list.json') as data_file:
+    data = json.load(data_file)
+print ' -  %s sites found in file.' % len(data['sites'])
+
+for site in data['sites']:
+    code_match, string_match = False, False
+    # Examine the current validity of the entry
+    if not site['valid']:
+        print bcolors.CYAN + ' *  Skipping %s - Marked as not valid.' % site['name'] + bcolors.ENDC
+        continue
+    if not site['known_accounts'][0]:
+        print bcolors.CYAN + ' *  Skipping %s - No valid user names to test.' % site['name'] + bcolors.ENDC
+        continue
+
+    # Perform initial lookup
+    # Pull the first user from known_accounts and replace the {account} with it
+    if args.username:
+        url = site['check_uri'].replace("{account}", args.username)
+    else:
+        url = site['check_uri'].replace("{account}", site['known_accounts'][0])
+        print ' -  Looking up %s' % url
+    r = web_call(url)
+    if isinstance(r, str):
+        # We got an error on the web call
+        print r
+        continue
+
+    # Analyze the responses against what they should be
+    if r.status_code == int(site['account_existence_code']):
+        code_match = True
+    else:
+        code_match = False
+    if r.text.find(site['account_existence_string']) > 0:
+        string_match = True
+    else:
+        string_match = False
+
+    if args.username:
+        if code_match and string_match:
+            print ' -  Found user at %s' % url
+        continue
+
+    if code_match and string_match:
+        # print '     [+] Response code and Search Strings match expected.'
+        # Generate a random string to use in place of known_accounts
+        not_there_string = ''.join(random.choice(string.ascii_lowercase + string.ascii_uppercase + string.digits)
+                                   for x in range(20))
+        url_fp = site['check_uri'].replace("{account}", not_there_string)
+        r_fp = web_call(url_fp)
+        if isinstance(r_fp, str):
+            # If this is a string then web got an error
+            print r_fp
+            continue
+
+        if r_fp.status_code == int(site['account_existence_code']):
+            code_match = True
+        else:
+            code_match = False
+        if r_fp.text.find(site['account_existence_string']) > 0:
+            string_match = True
+        else:
+            string_match = False
+        if code_match and string_match:
+            print '      -  Code: %s; String: %s' % (code_match, string_match)
+            print bcolors.RED + '      !  ERROR: FALSE POSITIVE DETECTED. Response code and Search Strings match ' \
+                                'expected.' + bcolors.ENDC
+            # TODO set site['valid'] = False
+            overall_results[site['name']] = 'False Positive'
+        else:
+            # print '     [+] Passed false positives test.'
+            pass
+    elif code_match and not string_match:
+        # TODO set site['valid'] = False
+        print bcolors.RED + '      !  ERROR: BAD DETECTION STRING. "%s" was not found on resulting page.' % \
+                            site['account_existence_string'] + bcolors.ENDC
+        overall_results[site['name']] = 'Bad detection string.'
+
+    elif not code_match and string_match:
+        # TODO set site['valid'] = False
+        print bcolors.RED + '      !  ERROR: BAD DETECTION RESPONSE CODE. HTTP Response code different than expected.' \
+              + bcolors.ENDC
+        overall_results[site['name']] = 'Bad detection code. Received Code: %s; Expected Code: %s.' % \
+                                        (str(r.status_code), site['account_existence_code'])
+    else:
+        # TODO set site['valid'] = False
+        print bcolors.RED + '      !  ERROR: BAD CODE AND STRING. Neither the HTTP response code or detection string ' \
+                            'worked.' + bcolors.ENDC
+        overall_results[site['name']] = 'Bad detection code and string. Received Code: %s; Expected Code: %s.' % \
+                                        (str(r.status_code), site['account_existence_code'])
+
+
+if not args.username:
+    finaloutput()
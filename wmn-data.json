{
  "license": [
    "Copyright (C) 2025 Micah Hoffman",
    "This work is licensed under the Creative Commons Attribution-ShareAlike",
    "4.0 International License. To view a copy of this license, visit",
    "http://creativecommons.org/licenses/by-sa/4.0/ or send a letter to",
    "Creative Commons, PO Box 1866, Mountain View, CA 94042, USA."
  ],
  "authors": [
    "0x9404",
    "3xp0rt",
    "alexisthereal",
    "alvaromaltrain",
    "arin17bishwa",
    "AXRoux",
    "balestek",
    "Brenden2008",
    "C3n7ral051nt4g3ncy",
    "Contributions since 2023-12",
    "degun-osint",
    "End of interactive chart.",
    "fres621",
    "Its-Just-Nans",
    "Itsoon",
    "janhalendk",
    "K2SOsint",
    "maxk096",
    "Micah Hoffman",
    "ni5arga",
    "p1ngul1n0",
    "Paradoxxs",
    "serdaraltin",
    "SlopeSlayer910",
    "SorkoPiko",
    "TikvahTerminator"
  ],
  "categories": [
    "archived",
    "art",
    "blog",
    "business",
    "coding",
    "dating",
    "finance",
    "gaming",
    "health",
    "hobby",
    "images",
    "misc",
    "music",
    "news",
    "political",
    "search",
    "shopping",
    "social",
    "tech",
    "video",
    "xx NSFW xx"
  ],
  "sites": [
    {
      "name": "21buttons",
      "uri_check": "https://www.21buttons.com/buttoner/{account}",
      "e_code": 200,
      "e_string": "profile-info__profile-data__name",
      "m_string": "This is not the page you're looking for",
      "m_code": 404,
      "known": [
        "patricialmendro",
        "ginamariahoffmann",
        "espeworkout"
      ],
      "cat": "social"
    },
    {
      "name": "247CTF",
      "uri_check": "https://247ctf.com/progress/{account}",
      "e_code": 200,
      "e_string": "property=\"og:url\"",
      "m_string": "<h1>Redirecting...</h1>",
      "m_code": 302,
      "known": [
        "pottm",
        "jusb3"
      ],
      "cat": "tech"
    },
    {
      "name": "247sports",
      "uri_check": "https://247sports.com/User/{account}/",
      "e_code": 200,
      "e_string": "<meta property=",
      "m_string": "<title>247Sports</title>",
      "m_code": 404,
      "known": [
        "bob",
        "john"
      ],
      "cat": "hobby"
    },
    {
      "name": "35photo",
      "uri_check": "https://35photo.pro/@{account}/",
      "e_code": 200,
      "e_string": "<span title=\"Total photos",
      "m_string": "Catalogs of professional author",
      "m_code": 302,
      "known": [
        "mike007",
        "derbal"
      ],
      "cat": "social"
    },
    {
      "name": "3DNews",
      "uri_check": "https://forum.3dnews.tech/member.php?username={account}",
      "e_code": 200,
      "e_string": "Просмотр профиля:",
      "m_string": "Пользователь не зарегистрирован",
      "m_code": 200,
      "known": [
        "bob",
        "red"
      ],
      "cat": "social"
    },
    {
      "name": "3dtoday",
      "uri_check": "https://3dtoday.ru/blogs/{account}",
      "e_code": 200,
      "e_string": "Блог владельца 3d-принтера",
      "m_string": "404 Not Found",
      "m_code": 302,
      "known": [
        "sergei",
        "vlad"
      ],
      "cat": "hobby"
    },
    {
      "name": "7cup",
      "uri_check": "https://www.7cups.com/@{account}",
      "e_code": 200,
      "e_string": "Profile - 7 Cups",
      "m_string": "Oops! The content you're attempting to access could not be found.",
      "m_code": 404,
      "known": [
        "john",
        "jbob"
      ],
      "cat": "social"
    },
    {
      "name": "7dach",
      "uri_check": "https://7dach.ru/profile/{account}",
      "e_code": 200,
      "e_string": "Информация / Профиль",
      "m_string": "<title>Ошибка / 7dach.ru",
      "m_code": 404,
      "known": [
        "lana",
        "svetlana"
      ],
      "cat": "social"
    },
    {
      "name": "about.me",
      "uri_check": "https://about.me/{account}",
      "e_code": 200,
      "e_string": " | about.me",
      "m_string": "<title>about.me</title>",
      "m_code": 404,
      "known": [
        "john",
        "jill"
      ],
      "cat": "social"
    },
    {
      "name": "ACF",
      "uri_check": "https://support.advancedcustomfields.com/forums/users/{account}/",
      "e_code": 200,
      "e_string": "<title>ACF Support",
      "m_string": "Page Not Found",
      "m_code": 200,
      "known": [
        "mike",
        "greg"
      ],
      "cat": "coding"
    },
    {
      "name": "AdmireMe.VIP",
      "uri_check": "https://admireme.vip/{account}/",
      "e_code": 200,
      "e_string": "creator-stat subscriber",
      "m_string": "<title>Page Not Found |",
      "m_code": 404,
      "known": [
        "justjessicarabbit",
        "savannah250xo"
      ],
      "cat": "xx NSFW xx"
    },
    {
      "name": "Adult_Forum",
      "uri_check": "https://adultforum.gr/{account}-glamour-escorts/",
      "e_code": 200,
      "e_string": "Glamour Escorts ",
      "m_string": "Page not found - Adult Forum Gr",
      "m_code": 404,
      "known": [
        "nastya3",
        "ekaterina"
      ],
      "cat": "xx NSFW xx"
    },
    {
      "name": "adultism",
      "uri_check": "https://www.adultism.com/profile/{account}",
      "e_code": 200,
      "e_string": "Last login:",
      "m_string": "<title> Not Found",
      "m_code": 404,
      "known": [
        "laura",
        "sara"
      ],
      "cat": "xx NSFW xx"
    },
    {
      "name": "ADVFN",
      "uri_check": "https://uk.advfn.com/forum/profile/{account}",
      "e_code": 200,
      "e_string": "Profile | ADVFN",
      "m_string": "ADVFN ERROR - Page Not Found",
      "m_code": 404,
      "known": [
        "crypto",
        "crypto1"
      ],
      "cat": "finance"
    },
    {
      "name": "Airline_Pilot_Life",
      "uri_check": "https://airlinepilot.life/u/{account}.json",
      "uri_pretty": "https://airlinepilot.life/u/{account}",
      "e_code": 200,
      "e_string": "primary_group_name",
      "m_string": "he requested URL or resource could not be found.",
      "m_code": 404,
      "known": [
        "hannah",
        "addison"
      ],
      "cat": "social"
    },
    {
      "name": "Airliners",
      "uri_check": "https://www.airliners.net/user/{account}/profile",
      "e_code": 200,
      "e_string": "'s Profile | Airliners Members | Airliners.net",
      "m_string": "An Error Occurred",
      "m_code": 404,
      "known": [
        "pilot",
        "pilota"
      ],
      "cat": "social"
    },
    {
      "name": "akniga",
      "uri_check": "https://akniga.org/profile/{account}",
      "e_code": 200,
      "e_string": " - Аудиокниги Клуб</title",
      "m_string": "К сожалению, такой страницы не существует. Вероятно, она была удалена с сервера, либо ее здесь никогда не было.",
      "m_code": 200,
      "known": [
        "bob",
        "blue"
      ],
      "cat": "hobby"
    },
    {
      "name": "Albicla",
      "uri_check": "https://albicla.com/{account}/post/1",
      "uri_pretty": "https://albicla.com/{account}",
      "e_code": 500,
      "e_string": "500 Post tymczasowo niedostępny",
      "m_string": "404 Nie znaleziono użytkownika",
      "m_code": 200,
      "known": [
        "GazetaPolska",
        "GPCodziennie"
      ],
      "cat": "social"
    },
    {
      "name": "alik",
      "uri_check": "https://www.alik.cz/u/{account}",
      "e_code": 200,
      "e_string": "Vizitka – Alík.cz</title>",
      "m_string": "<title>Vizitka nenalezena",
      "m_code": 404,
      "known": [
        "igor",
        "pavel"
      ],
      "cat": "social"
    },
    {
      "name": "AllMyLinks",
      "uri_check": "https://allmylinks.com/{account}",
      "e_code": 200,
      "e_string": "class=\"site-profile guest\"",
      "m_string": "class=\"site-error\"",
      "m_code": 404,
      "known": [
        "blue",
        "goddessbecca"
      ],
      "cat": "social",
      "protection": [
        "cloudflare"
      ]
    },
    {
      "name": "Alura",
      "uri_check": "https://cursos.alura.com.br/user/{account}",
      "e_code": 200,
      "e_string": "Perfil de",
      "m_string": "\"error\":\"Not Found\"",
      "m_code": 404,
      "known": [
        "edmilson",
        "jonathan"
      ],
      "cat": "tech"
    },
    {
      "name": "Ameblo",
      "uri_check": "https://ameblo.jp/{account}",
      "e_code": 200,
      "e_string": "画像一覧",
      "m_string": "削除された可能性がございます。",
      "m_code": 404,
      "known": [
        "ereko-blog",
        "senpai"
      ],
      "cat": "blog"
    },
    {
      "name": "AmericanThinker",
      "uri_check": "https://www.americanthinker.com/author/{account}/",
      "e_code": 200,
      "e_string": "Articles &amp;",
      "m_string": "American Thinker</title>",
      "m_code": 301,
      "known": [
        "terrypaulding",
        "monicashowalter"
      ],
      "cat": "political"
    },
    {
      "name": "AniList",
      "uri_check": "https://graphql.anilist.co",
      "uri_pretty": "https://anilist.co/user/{account}",
      "post_body": "{\"query\":\"query{User(name:\\\"{account}\\\"){id name}}\"}",
      "headers": {
        "accept": "application/json",
        "Content-Type": "application/json"
      },
      "e_code": 200,
      "e_string": "\"id\":",
      "m_string": "Not Found",
      "m_code": 404,
      "known": [
        "test",
        "johndoe"
      ],
      "cat": "social"
    },
    {
      "name": "Anime-Planet",
      "uri_check": "https://www.anime-planet.com/api/validation/username",
      "uri_pretty": "https://www.anime-planet.com/users/{account}",
      "post_body": "{\"username\":\"{account}\"}",
      "headers": {
        "Content-Type": "application/json"
      },
      "e_code": 400,
      "e_string": "\"msg\":\"Username is unavailable\"",
      "m_string": "\"status\":\"ok\"",
      "m_code": 200,
      "known": [
        "zala",
        "lindapearl"
      ],
      "cat": "social",
      "protection": [
        "cloudflare"
      ]
    },
    {
      "name": "anonup",
      "uri_check": "https://anonup.com/@{account}",
      "e_code": 200,
      "e_string": "Show followings",
      "m_string": "Page not found!",
      "m_code": 302,
      "known": [
        "john",
        "peter"
      ],
      "cat": "social"
    },
    {
      "name": "Aparat",
      "uri_check": "https://www.aparat.com/api/fa/v1/user/user/information/username/{account}",
      "uri_pretty": "https://www.aparat.com/{account}",
      "e_code": 200,
      "e_string": "\"id\":",
      "m_string": "class=\"error-body\"",
      "m_code": 404,
      "known": [
        "abolfazlxmaster",
        "siahkolah"
      ],
      "cat": "social"
    },
    {
      "name": "Apex Legends",
      "uri_check": "https://api.tracker.gg/api/v2/apex/standard/profile/origin/{account}",
      "uri_pretty": "https://apex.tracker.gg/apex/profile/origin/{account}/overview",
      "headers": {
        "Accept-Language": "en-US,en;q=0.5",
        "Origin": "https://apex.tracker.gg",
        "Referer": "https://apex.tracker.gg/",
        "TE": "trailers",
        "User-Agent": "Mozilla/5.0 (Mozilla/5.0 (X11; Linux i686; rv:128.0) Gecko/20100101 Firefox/128.0"
      },
      "e_code": 200,
      "e_string": "platformInfo",
      "m_string": "CollectorResultStatus::NotFound",
      "m_code": 404,
      "known": [
        "tttcheekyttt",
        "RollsRoyce_Dawn"
      ],
      "cat": "gaming"
    },
    {
      "name": "Appian",
      "uri_check": "https://community.appian.com/members/{account}",
      "e_code": 200,
      "e_string": "User Profile",
      "m_string": "Go back to our",
      "m_code": 301,
      "known": [
        "mikec",
        "varunkumarb0001"
      ],
      "cat": "tech"
    },
    {
      "name": "Arch Linux GitLab",
      "uri_check": "https://gitlab.archlinux.org/api/v4/users?username={account}",
      "uri_pretty": "https://gitlab.archlinux.org/{account}",
      "e_code": 200,
      "e_string": "\"id\":",
      "m_string": "[]",
      "m_code": 200,
      "known": [
        "morganamilo",
        "nl6720"
      ],
      "cat": "social"
    },
    {
      "name": "Archive Of Our Own Account",
      "uri_check": "https://archiveofourown.org/users/{account}",
      "e_code": 200,
      "e_string": "class=\"user home\"",
      "m_string": "class=\"system errors error-404 region\"",
      "m_code": 404,
      "known": [
        "test",
        "john"
      ],
      "cat": "hobby"
    },
    {
      "name": "ArchWiki",
      "uri_check": "https://wiki.archlinux.org/api.php?action=query&format=json&list=users&ususers={account}&usprop=cancreate&formatversion=2&errorformat=html&errorsuselocal=true&uselang=en",
      "uri_pretty": "https://wiki.archlinux.org/title/User:{account}",
      "e_code": 200,
      "e_string": "\"userid\":",
      "m_string": "\"missing\":true",
      "m_code": 200,
      "known": [
        "Lahwaacz",
        "Erus_Iluvatar"
      ],
      "cat": "social"
    },
    {
      "name": "Arduino",
      "uri_check": "https://projecthub.arduino.cc/{account}",
      "e_code": 200,
      "e_string": "\"userInfo\":{",
      "m_string": "\"userInfo\":null",
      "m_code": 200,
      "known": [
        "peter",
        "willy-js"
      ],
      "cat": "tech"
    },
    {
      "name": "Arduino Forum",
      "uri_check": "https://forum.arduino.cc/u/{account}.json",
      "uri_pretty": "https://forum.arduino.cc/u/{account}/summary",
      "e_code": 200,
      "e_string": "\"id\":",
      "m_string": "\"error_type\":\"not_found\"",
      "m_code": 404,
      "known": [
        "martinhouse",
        "gilshultz"
      ],
      "cat": "tech"
    },
    {
      "name": "ArmorGames",
      "uri_check": "https://armorgames.com/user/{account}",
      "e_code": 200,
      "e_string": "about",
      "m_string": "404: Oh Noes!",
      "m_code": 302,
      "known": [
        "john",
        "sammy"
      ],
      "cat": "gaming"
    },
    {
      "name": "Arsmate",
      "uri_check": "https://arsmate.com/{account}",
      "e_code": 200,
      "e_string": "far fa-user-circle mr-1",
      "m_string": "error-link mt-5",
      "m_code": 404,
      "known": [
        "Angelic",
        "Vardoc"
      ],
      "cat": "xx NSFW xx"
    },
    {
      "name": "ArtBreeder",
      "uri_check": "https://www.artbreeder.com/{account}",
      "e_code": 200,
      "e_string": "<title>",
      "m_string": "Not found:",
      "m_code": 404,
      "known": [
        "dolores",
        "cyborghyena"
      ],
      "cat": "art"
    },
    {
      "name": "Artists & Clients",
      "uri_check": "https://artistsnclients.com/people/{account}",
      "e_code": 200,
      "e_string": "Member Since",
      "m_string": "The page you requested wasn't there when we tried to get it for you. What a bother!",
      "m_code": 404,
      "known": [
        "luluc0",
        "MuraArts"
      ],
      "cat": "art"
    },
    {
      "name": "ArtStation",
      "uri_check": "https://www.artstation.com/{account}",
      "e_code": 200,
      "e_string": "Portfolio",
      "m_string": "Page not found",
      "m_code": 404,
      "known": [
        "kongaxl_design",
        "alex_pi"
      ],
      "cat": "art"
    },
    {
      "name": "asciinema",
      "uri_check": "https://asciinema.org/~{account}",
      "e_code": 200,
      "e_string": "class=\"profile-page\"",
      "m_string": "<h1>404 Not Found</h1>",
      "m_code": 404,
      "known": [
        "john",
        "red"
      ],
      "cat": "coding"
    },
    {
      "name": "AtCoder",
      "uri_check": "https://atcoder.jp/users/{account}",
      "e_code": 200,
      "e_string": "<h3>Contest Status</h3>",
      "m_string": ">404 Page Not Found</h1>",
      "m_code": 404,
      "known": [
        "apiad",
        "kotatsugame"
      ],
      "cat": "coding"
    },
    {
      "name": "au.ru",
      "uri_check": "https://au.ru/user/{account}/",
      "e_code": 200,
      "e_string": "Лоты пользователя ",
      "m_string": "Пользователь не найден",
      "m_code": 404,
      "known": [
        "Svetlana7",
        "nastya"
      ],
      "cat": "misc"
    },
    {
      "name": "Audiojungle",
      "uri_check": "https://audiojungle.net/user/{account}",
      "e_code": 200,
      "e_string": "s profile on AudioJungle",
      "m_string": "404 - Nothing to see here",
      "m_code": 404,
      "known": [
        "john",
        "reds"
      ],
      "cat": "music"
    },
    {
      "name": "Avid Community",
      "uri_check": "https://community.avid.com/members/{account}/default.aspx",
      "headers": {
        "Accept": "text/html,application/xhtml+xml,application/xml;q=0.9,image/avif,image/webp,image/png,image/svg+xml,*/*;q=0.8",
        "Cache-Control": "no-cache",
        "Host": "community.avid.com",
        "User-Agent": "Mozilla/5.0 (Mozilla/5.0 (X11; Linux i686; rv:128.0) Gecko/20100101 Firefox/128.0"
      },
      "e_code": 200,
      "e_string": "My Activity",
      "m_string": "The user you requested cannot be found.",
      "m_code": 302,
      "known": [
        "Thayne",
        "Admin"
      ],
      "cat": "music"
    },
    {
      "name": "babepedia",
      "uri_check": "https://www.babepedia.com/user/{account}",
      "e_code": 200,
      "e_string": "'s Page</title>",
      "m_string": "Profile not found",
      "m_code": 404,
      "known": [
        "cherry",
        "betty"
      ],
      "cat": "xx NSFW xx"
    },
    {
      "name": "BabyPips",
      "uri_check": "https://forums.babypips.com/u/{account}.json",
      "uri_pretty": "https://forums.babypips.com/u/{account}/summary",
      "e_code": 200,
      "e_string": "user_badges",
      "m_string": "The requested URL or resource could not be found",
      "m_code": 404,
      "known": [
        "baemax023",
        "scottycarsonmvp"
      ],
      "cat": "social"
    },
    {
      "name": "Bandcamp",
      "uri_check": "https://bandcamp.com/{account}",
      "e_code": 200,
      "e_string": " collection | Bandcamp</title>",
      "m_string": "<h2>Sorry, that something isn’t here.</h2>",
      "m_code": 404,
      "known": [
        "alice",
        "bob"
      ],
      "cat": "music"
    },
    {
      "name": "Bandlab",
      "uri_check": "https://www.bandlab.com/api/v1.3/users/{account}",
      "uri_pretty": "https://www.bandlab.com/{account}",
      "e_code": 200,
      "e_string": "about",
      "m_string": "Couldn't find any matching element, it might be deleted",
      "m_code": 404,
      "known": [
        "rave_flawless",
        "delutaya"
      ],
      "cat": "music"
    },
    {
      "name": "bblog_ru",
      "uri_check": "https://www.babyblog.ru/user/{account}",
      "e_code": 200,
      "e_string": ") — дневник на Babyblog.ru",
      "m_string": "БэбиБлог - беременность, календарь беременности, дневники",
      "m_code": 200,
      "known": [
        "joyfitnessdance1",
        "bobkokatya94"
      ],
      "cat": "misc"
    },
    {
      "name": "BDSMLR",
      "uri_check": "https://{account}.bdsmlr.com",
      "strip_bad_char": ".",
      "e_code": 200,
      "e_string": "login",
      "m_string": "This blog doesn't exist.",
      "m_code": 200,
      "known": [
        "themunch",
        "shibari4all"
      ],
      "cat": "xx NSFW xx"
    },
    {
      "name": "bdsmsingles",
      "uri_check": "https://www.bdsmsingles.com/members/{account}/",
      "e_code": 200,
      "e_string": "<title>Profile",
      "m_string": "BDSM Singles",
      "m_code": 302,
      "known": [
        "GoddessBlueDiamo",
        "aalama"
      ],
      "cat": "xx NSFW xx"
    },
    {
      "name": "Beacons",
      "uri_check": "https://beacons.ai/{account}",
      "e_code": 200,
      "e_string": " - Link in Bio &amp; Creator Tools | Beacons</title>",
      "m_string": "The page you are looking for does not seem to exist anymore",
      "m_code": 200,
      "known": [
        "rafaballerini",
        "lexaloco",
        "jardred"
      ],
      "cat": "social",
      "protection": [
        "cloudflare"
      ]
    },
    {
      "name": "Bentbox",
      "uri_check": "https://bentbox.co/{account}",
      "e_code": 200,
      "e_string": "<div id=\"user_bar\">",
      "m_string": "This user is currently not available",
      "m_code": 200,
      "known": [
        "brockdoom",
        "witchhouse",
        "hotoptics"
      ],
      "cat": "xx NSFW xx"
    },
    {
      "name": "Bento",
      "uri_check": "https://bento.me/{account}",
      "e_code": 200,
      "e_string": "href=\"https://bento.me/explore\"",
      "m_string": ">Available!</div>",
      "m_code": 404,
      "known": [
        "carlito",
        "taylor"
      ],
      "cat": "social"
    },
    {
      "name": "BiggerPockets",
      "uri_check": "https://www.biggerpockets.com/users/{account}",
      "e_code": 200,
      "e_string": "| BiggerPockets</title>",
      "m_string": "Page not found",
      "m_code": 404,
      "known": [
        "trustgreene",
        "chasel9"
      ],
      "cat": "finance"
    },
    {
      "name": "BIGO Live",
      "uri_check": "https://www.bigo.tv/user/{account}",
      "e_code": 200,
      "e_string": "userInfo:{nickName",
      "m_string": "userInfo:{}",
      "m_code": 200,
      "known": [
        "treasdior",
        "Jacin19"
      ],
      "cat": "gaming"
    },
    {
      "name": "Bikemap",
      "uri_check": "https://www.bikemap.net/en/u/{account}/routes/created/",
      "e_code": 200,
      "e_string": "- 🚲 Bikemap</title>",
      "m_string": "<title>Page not found - Error 404 ",
      "m_code": 404,
      "known": [
        "mike",
        "greg"
      ],
      "cat": "health"
    },
    {
      "name": "Bimpos",
      "uri_check": "https://ask.bimpos.com/user/{account}",
      "e_code": 200,
      "e_string": "<title>User ",
      "m_string": "Page not found",
      "m_code": 404,
      "known": [
        "john",
        "db"
      ],
      "cat": "tech"
    },
    {
      "name": "Bio Sites",
      "uri_check": "https://bio.site/{account}",
      "e_code": 200,
      "e_string": "section\":{\"handles",
      "m_string": "This site no longer exists",
      "m_code": 404,
      "known": [
        "leticiabufoni",
        "kayurkaRhea"
      ],
      "cat": "social"
    },
    {
      "name": "biolink",
      "uri_check": "https://bio.link/{account}",
      "e_code": 200,
      "e_string": "profile:username",
      "m_string": "The page you’re looking for doesn’t exist",
      "m_code": 404,
      "known": [
        "adli_hm",
        "jake"
      ],
      "cat": "misc"
    },
    {
      "name": "Bitbucket",
      "uri_check": "https://bitbucket.org/!api/2.0/repositories/{account}?page=1&pagelen=25&sort=-updated_on&q=&fields=-values.owner%2C-values.workspace",
      "uri_pretty": "https://bitbucket.org/{account}/workspace/repositories/",
      "e_code": 200,
      "e_string": "full_name",
      "m_string": "No workspace with identifier",
      "m_code": 404,
      "known": [
        "LaNMaSteR53",
        "osamahalisawi"
      ],
      "cat": "coding"
    },
    {
      "name": "Bitchute",
      "uri_check": "https://api.bitchute.com/api/beta/channel",
      "uri_pretty": "https://www.bitchute.com/channel/{account}/",
      "post_body": "{\"channel_id\":\"{account}\"}",
      "headers": {
        "Content-Type": "application/json"
      },
      "e_code": 200,
      "e_string": "\"channel_id\":",
      "m_string": "\"errors\":",
      "m_code": 404,
      "known": [
        "simon_parkes",
        "americafloats",
        "daindor"
      ],
      "cat": "political"
    },
    {
      "name": "Blogger",
      "uri_check": "https://www.blogger.com/profile/{account}",
      "e_code": 200,
      "e_string": "shadow-light user-stats",
      "m_string": "Sorry, the blog you were looking for does not exist.",
      "m_code": 405,
      "known": [
        "07333944864481878697",
        "05941544278367416980"
      ],
      "cat": "blog"
    },
    {
      "name": "blogi.pl",
      "uri_check": "https://www.blogi.pl/osoba,{account}.html",
      "e_code": 200,
      "e_string": "Informacje ogólne",
      "m_string": "Niepoprawny adres.",
      "m_code": 200,
      "known": [
        "naukowa",
        "izkpaw"
      ],
      "cat": "blog"
    },
    {
      "name": "Blogmarks",
      "uri_check": "http://blogmarks.net/user/{account}",
      "e_code": 200,
      "e_string": "class=\"mark\"",
      "m_string": "",
      "m_code": 200,
      "known": [
        "test",
        "mike"
      ],
      "cat": "misc"
    },
    {
      "name": "Blogspot",
      "uri_check": "http://{account}.blogspot.com",
      "strip_bad_char": ".",
      "e_code": 200,
      "e_string": "Blogger Template Style",
      "m_string": "Blog not found",
      "m_code": 404,
      "known": [
        "test"
      ],
      "cat": "blog"
    },
    {
      "name": "Bluesky 1",
      "uri_check": "https://bsky.app/profile/{account}",
      "e_code": 200,
      "e_string": "on Bluesky",
      "m_string": "<p id=\"bsky_did\"></p>",
      "m_code": 200,
      "known": [
        "bsky.app",
        "safety.bsky.app"
      ],
      "cat": "social"
    },
    {
      "name": "Bluesky 2",
      "uri_check": "https://public.api.bsky.app/xrpc/app.bsky.actor.getProfile?actor={account}.bsky.social",
      "uri_pretty": "https://bsky.app/profile/{account}.bsky.social",
      "e_code": 200,
      "e_string": "\"handle\":\"",
      "m_string": "\"message\":\"Profile not found\"",
      "m_code": 400,
      "known": [
        "john",
        "mark"
      ],
      "cat": "social"
    },
    {
      "name": "BoardGameGeek",
      "uri_check": "https://api.geekdo.com/api/accounts/validate/username?username={account}",
      "uri_pretty": "https://boardgamegeek.com/user/{account}",
      "e_code": 200,
      "e_string": "\"message\":\"Sorry, this username is already taken.\"",
      "m_string": "\"isValid\":true",
      "m_code": 200,
      "known": [
        "ntrautner",
        "Petdoc"
      ],
      "cat": "gaming"
    },
    {
      "name": "BodyBuilding.com",
      "uri_check": "http://api.bodybuilding.com/api-proxy/bbc/get?slug={account}",
      "uri_pretty": "http://bodyspace.bodybuilding.com/{account}/",
      "e_code": 200,
      "e_string": "username",
      "m_string": "data\" :\"\"",
      "m_code": 200,
      "known": [
        "mike"
      ],
      "cat": "health"
    },
    {
      "name": "bonga_cams",
      "uri_check": "https://pt.bongacams.com/{account}",
      "e_code": 200,
      "e_string": "Chat público ao vivo de",
      "m_string": "Câmaras de sexo free: chat pornô ao vivo",
      "m_code": 404,
      "known": [
        "prettykatea",
        "milaowens"
      ],
      "cat": "xx NSFW xx"
    },
    {
      "name": "Bookcrossing",
      "uri_check": "https://www.bookcrossing.com/mybookshelf/{account}",
      "e_code": 200,
      "e_string": "Recent Book Activity",
      "m_string": "Sorry, we were unable to locate the content that you requested.",
      "m_code": 404,
      "known": [
        "john",
        "bob"
      ],
      "cat": "hobby"
    },
    {
      "name": "Booknode",
      "uri_check": "https://booknode.com/profil/{account}",
      "e_code": 200,
      "e_string": "<title>Profil de",
      "m_string": "<title>Page non trouvée",
      "m_code": 404,
      "known": [
        "Paraffine",
        "chanoa"
      ],
      "cat": "hobby"
    },
    {
      "name": "Boosty",
      "uri_check": "https://api.boosty.to/v1/blog/{account}",
      "uri_pretty": "https://boosty.to/{account}",
      "e_code": 200,
      "e_string": "\"id\":",
      "m_string": "\"error\":\"blog_not_found\"",
      "m_code": 404,
      "known": [
        "evdokia",
        "lana"
      ],
      "cat": "social"
    },
    {
      "name": "Booth",
      "uri_check": "https://{account}.booth.pm/",
      "strip_bad_char": ".",
      "e_code": 200,
      "e_string": "- BOOTH</title>",
      "m_string": "BOOTH - The International Indie Art Marketplace",
      "m_code": 302,
      "known": [
        "monoliorder",
        "hasya"
      ],
      "cat": "shopping"
    },
    {
      "name": "Brickset",
      "uri_check": "https://brickset.com/profile/{account}",
      "e_code": 200,
      "e_string": "Member since:</dt>",
      "m_string": "{name}</h1>",
      "m_code": 200,
      "known": [
        "lowlead",
        "vwong19"
      ],
      "cat": "hobby"
    },
    {
      "name": "BugCrowd",
      "uri_check": "https://bugcrowd.com/{account}/profile_widgets",
      "uri_pretty": "https://bugcrowd.com/{account}",
      "e_code": 200,
      "e_string": "\"widgets\":",
      "m_string": "class='cc-error-page__msg'",
      "m_code": 404,
      "known": [
        "lopseg",
        "Ebrietas"
      ],
      "cat": "tech"
    },
    {
      "name": "Bunpro",
      "uri_check": "https://community.bunpro.jp/u/{account}.json",
      "e_code": 200,
      "e_string": "username",
      "m_string": "The requested URL or resource could not be found.",
      "m_code": 404,
      "known": [
        "blacktide",
        "honey"
      ],
      "cat": "social"
    },
    {
      "name": "Buy Me a Coffee",
      "uri_check": "https://app.buymeacoffee.com/api/v1/check_availability",
      "uri_pretty": "https://buymeacoffee.com/{account}",
      "post_body": "{\"project_slug\":\"{account}\"}",
      "headers": {
        "Content-Type": "application/json"
      },
      "e_code": 200,
      "e_string": "\"available\":false",
      "m_string": "\"available\":true",
      "m_code": 200,
      "known": [
        "freebird",
        "robinwong"
      ],
      "cat": "finance",
      "protection": [
        "cloudflare"
      ]
    },
    {
      "name": "BuzzFeed",
      "uri_check": "https://www.buzzfeed.com/{account}",
      "e_code": 200,
      "e_string": " on BuzzFeed</title><meta",
      "m_string": "We can't find the page you're looking for",
      "m_code": 404,
      "known": [
        "janelytvynenko",
        "RobertK"
      ],
      "cat": "social"
    },
    {
      "name": "cafecito",
      "uri_check": "https://cafecito.app/{account}",
      "e_code": 200,
      "e_string": " | Cafecito</title>",
      "m_string": "Es posible que el enlace que seleccionaste esté roto o que se haya eliminado la página",
      "m_code": 404,
      "known": [
        "braftty",
        "guillermo"
      ],
      "cat": "misc"
    },
    {
      "name": "Calendy",
      "uri_check": "https://calendly.com/{account}",
      "e_code": 200,
      "e_string": "og:author",
      "m_string": "Sorry, but the page you were looking for could not be found.",
      "m_code": 404,
      "known": [
        "honey",
        "roger"
      ],
      "cat": "misc"
    },
    {
      "name": "Cameo",
      "uri_check": "https://www.cameo.com/{account}",
      "e_code": 200,
      "e_string": "aggregateRating",
      "m_string": "",
      "m_code": 301,
      "known": [
        "michael_owen10",
        "sarahall3"
      ],
      "cat": "shopping"
    },
    {
      "name": "Carbonmade",
      "uri_check": "https://{account}.carbonmade.com/",
      "strip_bad_char": ".",
      "e_code": 200,
      "e_string": "s online portfolio",
      "m_string": "site not found",
      "m_code": 404,
      "known": [
        "jenny",
        "bob"
      ],
      "cat": "hobby"
    },
    {
      "name": "Career.habr",
      "uri_check": "https://career.habr.com/{account}",
      "e_code": 200,
      "e_string": "— Хабр Карьера</title>",
      "m_string": "Ошибка 404",
      "m_code": 404,
      "known": [
        "alex",
        "bob"
      ],
      "cat": "business"
    },
    {
      "name": "carrd.co",
      "uri_check": "https://{account}.carrd.co",
      "strip_bad_char": ".",
      "e_code": 200,
      "e_string": "( Made with Carrd )",
      "m_string": "Sorry, the requested page could not be found.",
      "m_code": 404,
      "known": [
        "liam",
        "peter"
      ],
      "cat": "business"
    },
    {
      "name": "CastingCallClub",
      "uri_check": "https://www.castingcall.club/{account}",
      "e_code": 200,
      "e_string": "| Casting Call Club",
      "m_string": "404: This is not the page you were looking for. In the future, our AI robot overlords will be able to better predict exactly what you were looking for.",
      "m_code": 302,
      "known": [
        "Lindz",
        "Danye"
      ],
      "cat": "hobby"
    },
    {
      "name": "CD-Action",
      "uri_check": "https://cdaction.pl/uzytkownicy/{account}",
      "e_code": 200,
      "e_string": "Lista gier:",
      "m_string": "Coś się popsuło...",
      "m_code": 404,
      "known": [
        "saczuan",
        "cormac"
      ],
      "cat": "gaming"
    },
    {
      "name": "cda.pl",
      "uri_check": "https://www.cda.pl/{account}",
      "e_code": 200,
      "e_string": "Foldery",
      "m_string": "Strona na którą chcesz wejść nie istnieje",
      "m_code": 200,
      "known": [
        "test2",
        "janek"
      ],
      "cat": "video"
    },
    {
      "name": "Cent",
      "uri_check": "https://beta.cent.co/data/user/profile?userHandles={account}",
      "uri_pretty": "https://beta.cent.co/{account}/",
      "e_code": 200,
      "e_string": "\"id\":",
      "m_string": "\"results\":[]",
      "m_code": 200,
      "known": [
        "alex",
        "ben"
      ],
      "cat": "social"
    },
    {
      "name": "cfx.re",
      "uri_check": "https://forum.cfx.re/u/{account}.json",
      "uri_pretty": "https://forum.cfx.re/u/{account}/summary",
      "e_code": 200,
      "e_string": "created_at",
      "m_string": "The requested URL or resource could not be found.",
      "m_code": 404,
      "known": [
        "masiball",
        "anel_hadzyc",
        "kiminaze"
      ],
      "cat": "gaming"
    },
    {
      "name": "championat",
      "uri_check": "https://www.championat.com/user/{account}/",
      "e_code": 200,
      "e_string": "Личный профил",
      "m_string": "Извините, запрашиваемая страница не найдена",
      "m_code": 404,
      "known": [
        "john",
        "bob"
      ],
      "cat": "news"
    },
    {
      "name": "Chamsko",
      "uri_check": "https://www.chamsko.pl/profil/{account}",
      "e_code": 200,
      "e_string": "W serwisie od",
      "m_string": "Strona nie istnieje.",
      "m_code": 404,
      "known": [
        "test",
        "janek"
      ],
      "cat": "images"
    },
    {
      "name": "chatango.com",
      "uri_check": "https://{account}.chatango.com",
      "e_code": 200,
      "e_string": "<title>Chatango!",
      "m_string": "<title>Unknown User!",
      "m_code": 200,
      "known": [
        "7nights",
        "merbailey",
        "steakomura",
        "equicentric"
      ],
      "cat": "social"
    },
    {
      "name": "chaturbate",
      "uri_check": "https://chaturbate.com/{account}/",
      "e_code": 200,
      "e_string": "'s Bio and Free Webcam",
      "m_string": "It's probably just a broken link",
      "m_code": 404,
      "known": [
        "pussylovekate",
        "kemii"
      ],
      "cat": "xx NSFW xx"
    },
    {
      "name": "cHEEZburger",
      "uri_check": "https://profile.cheezburger.com/{account}",
      "e_code": 200,
      "e_string": "profile-header",
      "m_string": "<title>Home - ",
      "m_code": 302,
      "known": [
        "john"
      ],
      "cat": "hobby"
    },
    {
      "name": "Chess.com",
      "uri_check": "https://api.chess.com/pub/player/{account}",
      "uri_pretty": "https://www.chess.com/member/{account}",
      "e_code": 200,
      "e_string": "player_id",
      "m_string": "not found",
      "m_code": 404,
      "known": [
        "john",
        "peter",
        "josh"
      ],
      "cat": "gaming"
    },
    {
      "name": "Choko.Link",
      "uri_check": "https://choko.link/api/auth/check",
      "uri_pretty": "https://choko.link/{account}",
      "post_body": "{\"username\":\"{account}\"}",
      "e_code": 200,
      "e_string": "\"result\":false",
      "m_string": "\"result\":true",
      "m_code": 200,
      "known": [
        "yaroslava_lytvyak",
        "eugeniapsychology"
      ],
      "cat": "social"
    },
    {
      "name": "Chomikuj.pl",
      "uri_check": "https://chomikuj.pl/{account}/",
      "e_code": 200,
      "e_string": "Foldery",
      "m_string": "Chomik o takiej nazwie nie istnieje",
      "m_code": 404,
      "known": [
        "test",
        "test2"
      ],
      "cat": "misc"
    },
    {
      "name": "Chyoa",
      "uri_check": "https://chyoa.com/user/{account}",
      "e_code": 200,
      "e_string": "When I'm not reading erotica I like to read",
      "m_string": "Sorry, I got distracted...",
      "m_code": 404,
      "known": [
        "joe",
        "carlos01"
      ],
      "cat": "xx NSFW xx"
    },
    {
      "name": "Cloudflare",
      "uri_check": "https://community.cloudflare.com/u/{account}/card.json",
      "uri_pretty": "https://community.cloudflare.com/u/{account}",
      "e_code": 200,
      "e_string": "user_avatar",
      "m_string": "The requested URL or resource could not be found",
      "m_code": 404,
      "known": [
        "carl",
        "morten"
      ],
      "cat": "tech"
    },
    {
      "name": "Clubhouse",
      "uri_check": "https://www.clubhouse.com/@{account}",
      "e_code": 200,
      "e_string": "\"user\":",
      "m_string": "404",
      "m_code": 404,
      "known": [
        "kirbyplessas",
        "rohan"
      ],
      "cat": "social"
    },
    {
      "name": "cnet",
      "uri_check": "https://www.cnet.com/profiles/{account}/",
      "e_code": 200,
      "e_string": "Member Since:",
      "m_string": "Page Not Found (404) - CNET",
      "m_code": 301,
      "known": [
        "john",
        "bob"
      ],
      "cat": "news"
    },
    {
      "name": "Coda",
      "uri_check": "https://coda.io/@{account}/",
      "e_code": 200,
      "e_string": "- Coda Profile</title>",
      "m_string": "<title>Coda | Page not found - Coda</title>",
      "m_code": 404,
      "known": [
        "huizer",
        "kennywong"
      ],
      "cat": "hobby"
    },
    {
      "name": "Code Project",
      "uri_check": "https://www.codeproject.com/Members/{account}",
      "e_code": 200,
      "e_string": "Member since",
      "m_string": "Unable to load the requested member's information",
      "m_code": 200,
      "known": [
        "WmCraig",
        "Rick-York"
      ],
      "cat": "coding"
    },
    {
      "name": "Codeberg",
      "uri_check": "https://codeberg.org/{account}",
      "e_code": 200,
      "e_string": "Joined on",
      "m_string": "The page you are trying to reach either",
      "m_code": 404,
      "known": [
        "dachary",
        "happy"
      ],
      "cat": "coding"
    },
    {
      "name": "Codecademy",
      "uri_check": "https://discuss.codecademy.com/u/{account}/summary",
      "e_code": 200,
      "e_string": "<title>  Profile - ",
      "m_string": "Oops! That page doesn’t exist",
      "m_code": 404,
      "known": [
        "doctypeme",
        "ocean.war"
      ],
      "cat": "coding"
    },
    {
      "name": "CodeChef",
      "uri_check": "https://www.codechef.com/users/{account}",
      "e_code": 200,
      "e_string": "class=\"user-profile-container\"",
      "m_string": "",
      "m_code": 302,
      "known": [
        "maroonrk",
        "lyrically"
      ],
      "cat": "coding"
    },
    {
      "name": "Codeforces",
      "uri_check": "https://codeforces.com/api/user.info?handles={account}",
      "uri_pretty": "https://codeforces.com/profile/{account}",
      "e_code": 200,
      "e_string": "\"status\":\"OK\"",
      "m_string": "\"status\":\"FAILED\"",
      "m_code": 400,
      "known": [
        "Abdul01",
        "Abdullah"
      ],
      "cat": "coding"
    },
    {
      "name": "codementor",
      "uri_check": "https://www.codementor.io/@{account}",
      "e_code": 200,
      "e_string": "ABOUT ME",
      "m_string": "404/favicon.png",
      "m_code": 404,
      "known": [
        "e4c5",
        "juanelfers"
      ],
      "cat": "coding"
    },
    {
      "name": "CodePen",
      "uri_check": "https://codepen.io/{account}",
      "e_code": 200,
      "e_string": "property=\"og:url\"",
      "m_string": "data-test-id=\"text-404\"",
      "m_code": 404,
      "known": [
        "good88gorg",
        "RayyanDonut"
      ],
      "cat": "coding",
      "protection": [
        "cloudflare"
      ]
    },
    {
      "name": "Coderwall",
      "uri_check": "https://coderwall.com/{account}/",
      "e_code": 200,
      "e_string": "s profile |",
      "m_string": "404! Our feels when that url is used",
      "m_code": 404,
      "known": [
        "john",
        "test"
      ],
      "cat": "coding"
    },
    {
      "name": "Codewars",
      "uri_check": "https://www.codewars.com/users/{account}",
      "e_code": 200,
      "e_string": "| Codewars",
      "m_string": "Whoops! The page you were looking for doesn't seem to exist.",
      "m_code": 404,
      "known": [
        "john",
        "reds"
      ],
      "cat": "coding"
    },
    {
      "name": "COLOURlovers",
      "uri_check": "https://www.colourlovers.com/ajax/check-username-availability",
      "uri_pretty": "https://www.colourlovers.com/lover/{account}",
      "post_body": "userName={account}",
      "headers": {
        "Content-Type": "application/x-www-form-urlencoded; charset=UTF-8"
      },
      "e_code": 200,
      "e_string": "\"_status\":\"unavailable\"",
      "m_string": "\"_status\":\"available\"",
      "m_code": 200,
      "known": [
        "timanttimaarit",
        "tsoloweyko"
      ],
      "cat": "hobby",
      "protection": [
        "cloudflare"
      ]
    },
    {
      "name": "Community Adobe",
      "uri_check": "https://community.adobe.com/t5/forums/searchpage/tab/user?q={account}",
      "e_code": 200,
      "e_string": "UserSearchItemContainer",
      "m_string": "No search results found.",
      "m_code": 200,
      "known": [
        "test",
        "janet"
      ],
      "cat": "tech"
    },
    {
      "name": "contactos.sex",
      "uri_check": "https://www.contactossex.com/profile/{account}",
      "e_code": 200,
      "e_string": "Información Personal",
      "m_string": "Desde 2001 conectando gente!",
      "m_code": 302,
      "known": [
        "danijak",
        "darkfox"
      ],
      "cat": "xx NSFW xx"
    },
    {
      "name": "coroflot",
      "uri_check": "https://www.coroflot.com/{account}",
      "e_code": 200,
      "e_string": "portfolio",
      "m_string": "Looking for something?",
      "m_code": 404,
      "known": [
        "john",
        "blue"
      ],
      "cat": "art"
    },
    {
      "name": "Coub",
      "uri_check": "https://coub.com/api/v2/channels/{account}",
      "uri_pretty": "https://coub.com/{account}/",
      "e_code": 200,
      "e_string": "\"user_id\":",
      "m_string": "\"error\":\"Unhandled exception\"",
      "m_code": 404,
      "known": [
        "djantidog",
        "mcnorington"
      ],
      "cat": "social"
    },
    {
      "name": "cowboys4angels",
      "uri_check": "https://cowboys4angels.com/cowboy/{account}/",
      "e_code": 200,
      "e_string": " - Cowboys 4 Angels</title>",
      "m_string": "Error Page not found",
      "m_code": 404,
      "known": [
        "jaxjames",
        "jordan-2"
      ],
      "cat": "xx NSFW xx"
    },
    {
      "name": "Cracked",
      "uri_check": "https://www.cracked.com/members/{account}",
      "e_code": 200,
      "e_string": "Member Since",
      "m_string": "",
      "m_code": 302,
      "known": [
        "mbattagl",
        "Hatchback"
      ],
      "cat": "social"
    },
    {
      "name": "cracked_io",
      "uri_check": "https://cracked.io/{account}",
      "e_code": 200,
      "e_string": "Cracked.io - Profile of",
      "m_string": "The member you specified is either invalid or doesn't exist",
      "m_code": 404,
      "known": [
        "RealPsycho",
        "SamWinchester"
      ],
      "cat": "social"
    },
    {
      "name": "crevado",
      "uri_check": "https://{account}.crevado.com/",
      "strip_bad_char": ".",
      "e_code": 200,
      "e_string": "Portfolio",
      "m_string": "Site not found :-(",
      "m_code": 404,
      "known": [
        "john",
        "red"
      ],
      "cat": "images"
    },
    {
      "name": "Cropty",
      "uri_check": "https://api.cropty.io/v1/auth/{account}",
      "uri_pretty": "https://www.cropty.io/@{account}",
      "e_code": 200,
      "e_string": "\"name\":",
      "m_string": "\"errors\":",
      "m_code": 404,
      "known": [
        "mailmal",
        "dosash"
      ],
      "cat": "finance"
    },
    {
      "name": "Crowdin",
      "uri_check": "https://crowdin.com/profile/{account}",
      "e_code": 200,
      "e_string": "id=\"profile-page\"",
      "m_string": "class=\"error-page\"",
      "m_code": 404,
      "known": [
        "erga",
        "peter"
      ],
      "cat": "hobby"
    },
    {
      "name": "Cults3D",
      "uri_check": "https://cults3d.com/en/users/{account}/creations",
      "e_code": 200,
      "e_string": "All the 3D models of",
      "m_string": "Oh dear, this page is not working!",
      "m_code": 404,
      "known": [
        "Bstar3Dart",
        "john"
      ],
      "cat": "hobby"
    },
    {
      "name": "Cytoid",
      "uri_check": "https://cytoid.io/profile/{account}",
      "e_code": 200,
      "e_string": "Joined",
      "m_string": "Profile not found",
      "m_code": 404,
      "known": [
        "nyala",
        "speedymlg7"
      ],
      "cat": "gaming"
    },
    {
      "name": "Daily Kos",
      "uri_check": "https://www.dailykos.com/user/{account}",
      "e_code": 200,
      "e_string": "id=\"userData\"",
      "m_string": "Page not found! (404)",
      "m_code": 404,
      "known": [
        "msouza",
        "kos"
      ],
      "cat": "news"
    },
    {
      "name": "darudar",
      "uri_check": "https://darudar.org/users/{account}/",
      "e_code": 200,
      "e_string": ". Дарудар",
      "m_string": "404. Дару~дар: миру~мир!",
      "m_code": 404,
      "known": [
        "svetlana7",
        "igor"
      ],
      "cat": "misc"
    },
    {
      "name": "dateinasia",
      "uri_check": "https://www.dateinasia.com/{account}",
      "e_code": 200,
      "e_string": "About me",
      "m_string": "The page you are looking for does not exist",
      "m_code": 404,
      "known": [
        "shime",
        "janeferater"
      ],
      "cat": "dating"
    },
    {
      "name": "datezone",
      "uri_check": "https://www.datezone.com/users/{account}/",
      "e_code": 200,
      "e_string": "profile_status",
      "m_string": "404: page not found",
      "m_code": 200,
      "known": [
        "maniektwist",
        "carllos"
      ],
      "cat": "xx NSFW xx"
    },
    {
      "name": "Dating.ru",
      "uri_check": "https://dating.ru/{account}/",
      "e_code": 200,
      "e_string": "| dating.ru",
      "m_string": "Такой страницы не существует.",
      "m_code": 404,
      "known": [
        "john",
        "blue"
      ],
      "cat": "dating"
    },
    {
      "name": "DDoSecrets",
      "uri_check": "https://search.ddosecrets.com/search?q={account}",
      "e_code": 200,
      "e_string": "aria-label=\"Search result pages\"",
      "m_string": "<p>No results</p>",
      "m_code": 200,
      "known": [
        "egord",
        "Mddearing"
      ],
      "cat": "archived"
    },
    {
      "name": "Demotywatory",
      "uri_check": "https://demotywatory.pl/user/{account}",
      "e_code": 200,
      "e_string": "Z nami od:",
      "m_string": "Użytkownik o podanym pseudonimie nie istnieje.",
      "m_code": 200,
      "known": [
        "test",
        "test2"
      ],
      "cat": "images"
    },
    {
      "name": "depop",
      "uri_check": "https://www.depop.com/{account}/",
      "e_code": 200,
      "e_string": "s Shop - Depop",
      "m_string": "Sorry, that page doesn't exist",
      "m_code": 404,
      "known": [
        "sara",
        "susan"
      ],
      "cat": "shopping"
    },
    {
      "name": "Designspriation",
      "uri_check": "https://www.designspiration.com/{account}/",
      "e_code": 200,
      "e_string": "has discovered on Designspiration",
      "m_string": "Content Not Found",
      "m_code": 404,
      "known": [
        "sam",
        "smith"
      ],
      "cat": "art"
    },
    {
      "name": "destream",
      "uri_check": "https://api.destream.net/siteapi/v2/live/details/{account}",
      "uri_pretty": "https://destream.net/live/{account}",
      "e_code": 200,
      "e_string": "\"userName\":",
      "m_string": "\"errorMessage\":\"Error happened.\"",
      "m_code": 400,
      "known": [
        "skromnuy_fifa",
        "wudjer"
      ],
      "cat": "finance"
    },
    {
      "name": "Destructoid",
      "uri_check": "https://www.destructoid.com/?name={account}",
      "e_code": 200,
      "e_string": "Follow",
      "m_string": "Error in query",
      "m_code": 200,
      "known": [
        "john",
        "alice",
        "bob"
      ],
      "cat": "social"
    },
    {
      "name": "dev.to",
      "uri_check": "https://dev.to/{account}",
      "e_code": 200,
      "e_string": "\"@id\":",
      "m_string": "class=\"not-found-page base-background-color\"",
      "m_code": 404,
      "known": [
        "john",
        "bob"
      ],
      "cat": "coding",
      "protection": [
        "other"
      ]
    },
    {
      "name": "DeviantArt",
      "uri_check": "https://www.deviantart.com/{account}",
      "e_code": 200,
      "e_string": " | DeviantArt</title>",
      "m_string": "DeviantArt: 404",
      "m_code": 404,
      "known": [
        "rattybike",
        "john"
      ],
      "cat": "images"
    },
    {
      "name": "devRant",
      "uri_check": "https://devrant.com/users/{account}",
      "e_code": 200,
      "e_string": "Joined devRant on",
      "m_string": "<!-- row start signup -->",
      "m_code": 302,
      "known": [
        "dfox",
        "trogus"
      ],
      "cat": "coding"
    },
    {
      "name": "dfgames",
      "uri_check": "https://www.dfgames.com.br/user/{account}",
      "e_code": 200,
      "e_string": "Reputa",
      "m_string": "404 Not Found",
      "m_code": 404,
      "known": [
        "carlos01",
        "eduardo"
      ],
      "cat": "gaming"
    },
    {
      "name": "Diablo",
      "uri_check": "https://diablo2.io/member/{account}/",
      "e_code": 200,
      "e_string": "Viewing profile - ",
      "m_string": "The requested user does not exist",
      "m_code": 404,
      "known": [
        "Mike01",
        "John"
      ],
      "cat": "gaming"
    },
    {
      "name": "DIBIZ",
      "uri_check": "https://www.dibiz.com/{account}",
      "e_code": 200,
      "e_string": "Add to contacts</span>",
      "m_string": "An Error Has Occurred",
      "m_code": 404,
      "known": [
        "fractalhue",
        "rid"
      ],
      "cat": "business"
    },
    {
      "name": "Digitalspy",
      "uri_check": "https://forums.digitalspy.com/profile/discussions/{account}",
      "e_code": 200,
      "e_string": "About",
      "m_string": "User not found",
      "m_code": 404,
      "known": [
        "JeffG1",
        "Maxatoria"
      ],
      "cat": "social"
    },
    {
      "name": "diigo",
      "uri_check": "https://www.diigo.com/interact_api/load_profile_info?name={account}",
      "uri_pretty": "https://www.diigo.com/profile/{account}",
      "e_code": 200,
      "e_string": "regist_at",
      "m_string": "{}",
      "m_code": 200,
      "known": [
        "whoami",
        "johndoe"
      ],
      "cat": "images"
    },
    {
      "name": "Discogs",
      "uri_check": "https://api.discogs.com/users/{account}",
      "uri_pretty": "https://www.discogs.com/user/{account}",
      "e_code": 200,
      "e_string": "\"id\":",
      "m_string": "\"message\": \"User does not exist or may have been deleted.\"",
      "m_code": 404,
      "known": [
        "damiano84",
        "bernadette69"
      ],
      "cat": "music"
    },
    {
      "name": "Discord Invites",
      "uri_check": "https://discord.com/api/v9/invites/{account}?with_counts=true&with_expiration=true",
      "uri_pretty": "https://discord.com/invite/{account}",
      "e_code": 200,
      "e_string": "\"channel\":",
      "m_string": "\"message\": \"Unknown Invite\"",
      "m_code": 404,
      "known": [
        "test",
        "web"
      ],
      "cat": "social"
    },
    {
      "name": "Discord Users",
      "uri_check": "https://discord.com/api/v9/unique-username/username-attempt-unauthed",
      "post_body": "{\"username\": \"{account}\"}",
      "headers": {
        "Content-Type": "application/json"
      },
      "e_code": 200,
      "e_string": "\"taken\":true",
      "m_string": "\"taken\":false",
      "m_code": 200,
      "known": [
        "test",
        "web"
      ],
      "cat": "social"
    },
    {
      "name": "Discourse",
      "uri_check": "https://meta.discourse.org/u/{account}/summary.json",
      "uri_pretty": "https://meta.discourse.org/u/{account}",
      "e_code": 200,
      "e_string": "topics",
      "m_string": "The requested URL or resource could not be found.",
      "m_code": 404,
      "known": [
        "ndalliard",
        "gerhard"
      ],
      "cat": "misc"
    },
    {
      "name": "discuss.elastic.co",
      "uri_check": "https://discuss.elastic.co/u/{account}",
      "e_code": 200,
      "e_string": "<title>  Profile",
      "m_string": "Oops!",
      "m_code": 404,
      "known": [
        "whoami",
        "johndoe"
      ],
      "cat": "tech"
    },
    {
      "name": "Disqus",
      "uri_check": "https://disqus.com/api/3.0/users/details?user=username:{account}&api_key=E8Uh5l5fHZ6gD8U3KycjAIAk46f68Zw7C6eW8WSjZvCLXebZ7p0r1yrYDrLilk2F",
      "uri_pretty": "https://disqus.com/by/{account}/",
      "e_code": 200,
      "e_string": "\"code\":0",
      "m_string": "\"code\":2",
      "m_code": 400,
      "known": [
        "Aristotelian1",
        "50calibercat"
      ],
      "cat": "social"
    },
    {
      "name": "Dissenter",
      "uri_check": "https://dissenter.com/user/{account}",
      "e_code": 200,
      "e_string": "Dissenter | The Comment Section of the Internet",
      "m_string": "That user is not registered here.",
      "m_code": 404,
      "known": [
        "pryerlee",
        "archdukeofevil"
      ],
      "cat": "political"
    },
    {
      "name": "Docker Hub Organizations",
      "uri_check": "https://hub.docker.com/v2/orgs/{account}/",
      "uri_pretty": "https://hub.docker.com/u/{account}",
      "e_code": 200,
      "e_string": "\"uuid\":",
      "m_string": "\"orgname\":[\"",
      "m_code": 404,
      "known": [
        "bitnami",
        "tensorflow"
      ],
      "cat": "coding"
    },
    {
      "name": "Docker Hub Users",
      "uri_check": "https://hub.docker.com/v2/users/{account}/",
      "uri_pretty": "https://hub.docker.com/u/{account}",
      "e_code": 200,
      "e_string": "\"uuid\":",
      "m_string": "\"message\":\"User not found\"",
      "m_code": 404,
      "known": [
        "dannapierskitoptal",
        "torvalds"
      ],
      "cat": "coding"
    },
    {
      "name": "Dojoverse",
      "uri_check": "https://dojoverse.com/members/{account}/",
      "e_code": 200,
      "e_string": "Joined",
      "m_string": "Looks like you got lost!.",
      "m_code": 404,
      "known": [
        "eric",
        "danielrivera10927"
      ],
      "cat": "hobby"
    },
    {
      "name": "donate.stream",
      "uri_check": "https://donate.stream/api/v1/streamer.get?path={account}&app=9f4e793cec820015d511dbc77b20c5c1",
      "uri_pretty": "https://donate.stream/{account}",
      "e_code": 200,
      "e_string": "\"response\":",
      "m_string": "\"message\":\"Not found\"",
      "m_code": 200,
      "known": [
        "requiemzxc_komaru",
        "hexttr"
      ],
      "cat": "finance",
      "protection": [
        "cloudflare"
      ]
    },
    {
      "name": "Donatello",
      "uri_check": "https://donatello.to/{account}",
      "e_code": 200,
      "e_string": "UserPage.init",
      "m_string": "<title>Сторінку не знайдено (404) - Donatello</title>",
      "m_code": 404,
      "known": [
        "Metvix",
        "Selezenka"
      ],
      "cat": "finance"
    },
    {
      "name": "Donatik",
      "uri_check": "https://{account}.donatik.io/en",
      "e_code": 200,
      "e_string": "\\\"__typename\\\":\\\"User\\\"",
      "m_string": "id=\"__next_error__\"",
      "m_code": 500,
      "known": [
        "gypsyjitsu",
        "forestgamp3021"
      ],
      "cat": "finance"
    },
    {
      "name": "Donation Alerts",
      "uri_check": "https://www.donationalerts.com/api/v1/user/{account}/donationpagesettings",
      "uri_pretty": "https://www.donationalerts.com/r/{account}",
      "e_code": 200,
      "e_string": "\"data\":",
      "m_string": "\"success\":false",
      "m_code": 202,
      "known": [
        "gorou",
        "saku"
      ],
      "cat": "finance"
    },
    {
      "name": "Donatty",
      "uri_check": "https://api.donatty.com/users/find/{account}",
      "uri_pretty": "https://donatty.com/{account}",
      "e_code": 200,
      "e_string": "\"response\":",
      "m_string": "\"error\":\"internal error\"",
      "m_code": 404,
      "known": [
        "takaisekai",
        "fordmac"
      ],
      "cat": "business",
      "protection": [
        "cloudflare"
      ]
    },
    {
      "name": "dot.cards",
      "uri_check": "https://dot.cards/{account}",
      "e_code": 200,
      "e_string": "status\": \"success",
      "m_string": "status\": \"username_not_found",
      "m_code": 200,
      "known": [
        "dakmusic",
        "jhartwell"
      ],
      "cat": "business"
    },
    {
      "name": "Dota2.ru",
      "uri_check": "https://dota2.ru/forum/search/?type=user&keywords={account}&sort_by=username",
      "e_code": 200,
      "e_string": "class=\"forum-section__item forum-section__item--first\"",
      "m_string": "id=\"no-activity-posts\"",
      "m_code": 200,
      "known": [
        "narancha",
        "Darkness whisper"
      ],
      "cat": "gaming"
    },
    {
      "name": "DOTAFire",
      "uri_check": "https://www.dotafire.com/ajax/searchSite?text={account}&search=members",
      "e_code": 200,
      "e_string": "href=\"/profile/",
      "m_string": ">No results found</span>",
      "m_code": 200,
      "known": [
        "DotaCoachApp",
        "zveen"
      ],
      "cat": "gaming"
    },
    {
      "name": "DOU",
      "uri_check": "https://dou.ua/users/{account}/",
      "e_code": 200,
      "e_string": "class=\"page-profile\"",
      "m_string": "class=\"page-error\"",
      "m_code": 404,
      "known": [
        "doucommunity",
        "volodymyrobrizan"
      ],
      "cat": "social"
    },
    {
      "name": "Dribbble",
      "uri_check": "https://dribbble.com/{account}",
      "e_code": 200,
      "e_string": " | Dribbble",
      "m_string": "(404)</title>",
      "m_code": 404,
      "known": [
        "UI8",
        "keeplegend"
      ],
      "cat": "art"
    },
    {
      "name": "DRIVE2.RU",
      "uri_check": "https://www.drive2.ru/users/{account}/",
      "e_code": 200,
      "e_string": "itemprop=\"name\"",
      "m_string": "<title>404 — Страница не найдена</title>",
      "m_code": 404,
      "known": [
        "seryjkot",
        "timo6a"
      ],
      "cat": "social"
    },
    {
      "name": "Droners",
      "uri_check": "https://droners.io/accounts/{account}/",
      "e_code": 200,
      "e_string": "- Professional Drone Pilot",
      "m_string": "(404)</title>",
      "m_code": 302,
      "known": [
        "chriskahn",
        "swilken"
      ],
      "cat": "hobby"
    },
    {
      "name": "Drum",
      "uri_check": "https://drum.io/{account}/",
      "e_code": 200,
      "e_string": "firstName\": \"",
      "m_string": "Page not found",
      "m_code": 302,
      "known": [
        "huckcredibleshotz",
        "thesuccesspalette"
      ],
      "cat": "hobby"
    },
    {
      "name": "Duolingo",
      "uri_check": "https://www.duolingo.com/2017-06-30/users?username={account}&_=1628308619574",
      "uri_pretty": "https://www.duolingo.com/profile/{account}",
      "e_code": 200,
      "e_string": "joinedClassroomIds",
      "m_string": "\"users\" : []",
      "m_code": 200,
      "known": [
        "sdfsdf",
        "duolingo"
      ],
      "cat": "hobby"
    },
    {
      "name": "easyen",
      "uri_check": "https://easyen.ru/index/8-0-{account}",
      "e_code": 200,
      "e_string": "День рождения",
      "m_string": "Пользователь не найден",
      "m_code": 200,
      "known": [
        "wd"
      ],
      "cat": "social"
    },
    {
      "name": "eBay",
      "uri_check": "https://www.ebay.com/usr/{account}",
      "e_code": 200,
      "e_string": "on eBay</title>",
      "m_string": "The User ID you entered was not found",
      "m_code": 200,
      "known": [
        "the_gqs",
        "johnny"
      ],
      "cat": "shopping"
    },
    {
      "name": "ebay_stores",
      "uri_check": "https://www.ebay.com/str/{account}",
      "e_code": 200,
      "e_string": "| eBay Stores</title>",
      "m_string": "Sorry, this store was not found.",
      "m_code": 410,
      "known": [
        "tactical",
        "tactical-security"
      ],
      "cat": "shopping"
    },
    {
      "name": "Electrobel",
      "uri_check": "https://be.electrobel.org/register.ajax",
      "uri_pretty": "https://be.electrobel.org/{account}",
      "post_body": "action=checkUsername&username={account}",
      "headers": {
        "Content-Type": "application/x-www-form-urlencoded"
      },
      "e_code": 200,
      "e_string": "\"html\":\"Username exists<br\\/>Please choose another\"",
      "m_string": "\"html\":\"Name is available\"",
      "m_code": 200,
      "known": [
        "wixel",
        "Gloomer"
      ],
      "cat": "social"
    },
    {
      "name": "Engadget",
      "uri_check": "https://www.engadget.com/about/editors/{account}/",
      "e_code": 200,
      "e_string": "\"displayName\"",
      "m_string": "<title>,  - Engadget</title>",
      "m_code": 200,
      "known": [
        "devindra-hardawar",
        "kris-holt"
      ],
      "cat": "tech"
    },
    {
      "name": "EPORNER",
      "uri_check": "https://www.eporner.com/xhr/check/",
      "uri_pretty": "https://www.eporner.com/profile/{account}/",
      "post_body": "xhr=1&act=check_login&login={account}",
      "headers": {
        "Content-Type": "application/x-www-form-urlencoded; charset=UTF-8"
      },
      "e_code": 200,
      "e_string": "\"msg_body\":\"This login already exists. Choose another one\"",
      "m_string": "\"msg_body\":\"Available\"",
      "m_code": 200,
      "known": [
        "LAM_2030",
        "DianaX814"
      ],
      "cat": "xx NSFW xx"
    },
    {
      "name": "Etoro",
      "uri_check": "https://www.etoro.com/api/logininfo/v1.1/users/{account}",
      "uri_pretty": "https://www.etoro.com/people/{account}",
      "e_code": 200,
      "e_string": "\"gcid\":",
      "m_string": "\"ErrorCode\":\"NotFound\"",
      "m_code": 404,
      "known": [
        "jeepsontrading",
        "armandofoschini"
      ],
      "cat": "finance",
      "protection": [
        "cloudflare"
      ]
    },
    {
      "name": "Etsy",
      "uri_check": "https://www.etsy.com/people/{account}",
      "e_code": 200,
      "e_string": " favorite items - Etsy</title>",
      "m_string": "Sorry, the member you are looking for does not exist",
      "m_code": 404,
      "known": [
        "david",
        "happiness"
      ],
      "cat": "shopping"
    },
    {
      "name": "Evolution CMS",
      "uri_check": "https://community.evocms.ru/users/?search={account}",
      "e_code": 200,
      "e_string": "id=\"user-search\"",
      "m_string": "",
      "m_code": 200,
      "known": [
        "Dmi3yy",
        "Pathologic"
      ],
      "cat": "tech"
    },
    {
      "name": "Expressional.social (Mastodon Instance)",
      "uri_check": "https://expressional.social/api/v1/accounts/lookup?acct={account}",
      "uri_pretty": "https://expressional.social/@{account}",
      "e_code": 200,
      "e_string": "display_name",
      "m_string": "Record not found",
      "m_code": 404,
      "known": [
        "jippi",
        "poolesen"
      ],
      "cat": "social"
    },
    {
      "name": "Eyeem",
      "uri_check": "https://www.eyeem.com/u/{account}",
      "e_code": 200,
      "e_string": "Marketplace</title>",
      "m_string": "Not Found (404) | EyeEm",
      "m_code": 301,
      "known": [
        "john",
        "bob"
      ],
      "cat": "art"
    },
    {
      "name": "F3",
      "uri_check": "https://f3.cool/{account}",
      "e_code": 200,
      "e_string": "<title>@",
      "m_string": "Page Not Found - F3",
      "m_code": 404,
      "known": [
        "nick",
        "john"
      ],
      "cat": "social"
    },
    {
      "name": "Fabswingers",
      "uri_check": "https://www.fabswingers.com/profile/{account}",
      "e_code": 200,
      "e_string": "View Profile",
      "m_string": "The user you tried to view doesn't seem to be on the site any more",
      "m_code": 200,
      "known": [
        "justusboth2013",
        "hellfireclub",
        "fabswingers.com"
      ],
      "cat": "dating"
    },
    {
      "name": "Facebook",
      "uri_check": "https://www.facebook.com/{account}/",
      "e_code": 200,
      "e_string": "__isProfile",
      "m_string": "<title>Facebook</title>",
      "m_code": 200,
      "known": [
        "john.miniolic",
        "adam"
      ],
      "cat": "social"
    },
    {
      "name": "FACEIT",
      "uri_check": "https://www.faceit.com/api/users/v1/nicknames/{account}",
      "uri_pretty": "https://www.faceit.com/en/players/{account}",
      "e_code": 200,
      "e_string": "\"result\":\"OK\"",
      "m_string": "\"message\":\"user not found\"",
      "m_code": 404,
      "known": [
        "s1mple",
        "w0nderful"
      ],
      "cat": "gaming"
    },
    {
      "name": "Faktopedia",
      "uri_check": "https://faktopedia.pl/user/{account}",
      "e_code": 200,
      "e_string": "Zamieszcza fakty od:",
      "m_string": "Nie znaleziono użytkownika o podanym loginie.",
      "m_code": 200,
      "known": [
        "janek",
        "ania"
      ],
      "cat": "images"
    },
    {
      "name": "FanCentro",
      "uri_check": "https://fancentro.com/api/profile.get?profileAlias={account}&limit=1",
      "uri_pretty": "https://fancentro.com/{account}/",
      "e_code": 200,
      "e_string": "\"status\":true",
      "m_string": "\"status\":false",
      "m_code": 200,
      "known": [
        "medroxy",
        "miaaamador"
      ],
      "cat": "xx NSFW xx"
    },
    {
      "name": "Fandom",
      "uri_check": "https://www.fandom.com/u/{account}",
      "e_code": 200,
      "e_string": "| Profile | Fandom",
      "m_string": "Not Found",
      "m_code": 404,
      "known": [
        "EJacobs94",
        "Drew_Dietsch"
      ],
      "cat": "gaming"
    },
    {
      "name": "fanpop",
      "uri_check": "https://www.fanpop.com/fans/{account}",
      "e_code": 200,
      "e_string": "Fanpopping since",
      "m_string": "",
      "m_code": 302,
      "known": [
        "test",
        "johndoe"
      ],
      "cat": "social"
    },
    {
      "name": "Fansly",
      "uri_check": "https://apiv2.fansly.com/api/v1/account?usernames={account}",
      "uri_pretty": "https://fansly.com/{account}/posts",
      "e_code": 200,
      "e_string": "\"id\":",
      "m_string": "\"response\":[]",
      "m_code": 200,
      "known": [
        "Mikomin",
        "test"
      ],
      "cat": "xx NSFW xx",
      "protection": [
        "cloudfront"
      ]
    },
    {
      "name": "Fark",
      "uri_check": "https://www.fark.com/users/{account}",
      "e_code": 200,
      "e_string": "Fark account number",
      "m_string": "Tastes like chicken.",
      "m_code": 200,
      "known": [
        "bob",
        "bobby"
      ],
      "cat": "social"
    },
    {
      "name": "FatSecret",
      "uri_check": "https://www.fatsecret.com/member/{account}",
      "e_code": 200,
      "e_string": "- Member</title>",
      "m_string": "Your Key to Success",
      "m_code": 302,
      "known": [
        "bob",
        "bobby"
      ],
      "cat": "health"
    },
    {
      "name": "Federated.press (Mastodon Instance)",
      "uri_check": "https://federated.press/api/v1/accounts/lookup?acct={account}",
      "uri_pretty": "https://federated.press/@{account}",
      "e_code": 200,
      "e_string": "display_name",
      "m_string": "Record not found",
      "m_code": 404,
      "known": [
        "wood",
        "cliffcheney"
      ],
      "cat": "social"
    },
    {
      "name": "Figma",
      "uri_check": "https://www.figma.com/api/profile/handle/{account}",
      "uri_pretty": "https://www.figma.com/@{account}",
      "e_code": 200,
      "e_string": "\"status\":200",
      "m_string": "\"status\":404",
      "m_code": 404,
      "known": [
        "bob",
        "mike"
      ],
      "cat": "tech",
<<<<<<< HEAD
      "protection": ["cloudfront"]
    },
    {
      "name" : "Flightradar24",
      "uri_check" : "https://my.flightradar24.com/{account}/",
      "e_code" : 200,
      "e_string" : "class=\"profile-card\" data-profile-user=",
      "m_string" : "class=\"main page-not-found-main",
      "m_code" : 404,
      "known" : ["finn", "pavelkral"],
      "cat" : "misc"
=======
      "protection": [
        "cloudfront"
      ]
>>>>>>> 1586ab30
    },
    {
      "name": "Filmot Channel Search",
      "uri_check": "https://filmot.com/channelsearch/{account}",
      "e_code": 200,
      "e_string": "Subscribers",
      "m_string": "No channels found",
      "m_code": 200,
      "known": [
        "bobicraft",
        "parodiadoranimado"
      ],
      "cat": "archived"
    },
    {
      "name": "Filmot Unlisted Videos",
      "uri_check": "https://filmot.com/unlistedSearch?channelQuery={account}&sortField=uploaddate&sortOrder=desc&",
      "e_code": 200,
      "e_string": "clips found",
      "m_string": "No results",
      "m_code": 200,
      "known": [
        "holasoygerman",
        "elrubiusomg"
      ],
      "cat": "archived"
    },
    {
      "name": "Filmweb",
      "uri_check": "https://www.filmweb.pl/user/{account}",
      "e_code": 200,
      "e_string": "profil w Filmweb</title>",
      "m_string": "Varnish 404",
      "m_code": 200,
      "known": [
        "test",
        "Marcin_P"
      ],
      "cat": "hobby"
    },
    {
      "name": "fine_art_america",
      "uri_check": "https://fineartamerica.com/profiles/{account}",
      "e_code": 200,
      "e_string": "Shop for artwork by",
      "m_string": "Browse through millions of independent artists in our extensive",
      "m_code": 301,
      "known": [
        "scott-norris",
        "mary-helmreich"
      ],
      "cat": "shopping"
    },
    {
      "name": "Fiverr",
      "uri_check": "https://www.fiverr.com/validate_username",
      "uri_pretty": "https://www.fiverr.com/{account}",
      "post_body": "{\"username\": \"{account}\"}",
      "headers": {
        "Content-Type": "application/json"
      },
      "e_code": 201,
      "e_string": "\"errorKeys\":[[\"username\",\"user_taken\"]]",
      "m_string": "\"status\":\"success\"",
      "m_code": 201,
      "known": [
        "yellowdd",
        "samanvay"
      ],
      "cat": "shopping"
    },
    {
      "name": "FL.ru",
      "uri_check": "https://www.fl.ru/users/{account}/portfolio/",
      "e_code": 200,
      "e_string": "class=\"page-profile\"",
      "m_string": "content=\"404 Not Found\"",
      "m_code": 404,
      "known": [
        "makediffdev",
        "moldanovadasha"
      ],
      "cat": "social",
      "protection": [
        "ddos-guard"
      ]
    },
    {
      "name": "Flickr",
      "uri_check": "https://www.flickr.com/photos/{account}/",
      "e_code": 200,
      "e_string": "| Flickr",
      "m_string": "",
      "m_code": 404,
      "known": [
        "glaciernps",
        "test"
      ],
      "cat": "images"
    },
    {
      "name": "FlightRadar",
      "uri_check": "https://my.flightradar24.com/{account}/",
      "e_code": 200,
      "e_string": "class=\"profile-card\" data-profile-user=",
      "m_string": "class=\"main page-not-found-main",
      "m_code": 404,
      "known": [
        "finn",
        "pavelkral"
      ],
      "cat": "misc"
    },
    {
      "name": "Flipboard",
      "uri_check": "https://flipboard.com/@{account}",
      "e_code": 200,
      "e_string": ") on Flipboard",
      "m_string": "<title></title>",
      "m_code": 404,
      "known": [
        "cosmopolitan",
        "Mashable"
      ],
      "cat": "tech"
    },
    {
      "name": "flowcode",
      "uri_check": "https://www.flowcode.com/page/{account}",
      "e_code": 200,
      "e_string": ";s Flowpage",
      "m_string": "Nobody's reserved this Flowpage yet.",
      "m_code": 404,
      "known": [
        "evdokia",
        "irina"
      ],
      "cat": "social"
    },
    {
      "name": "Fodors Forum",
      "uri_check": "https://www.fodors.com/community/profile/{account}/forum-activity",
      "e_code": 200,
      "e_string": "User Profile | Fodor’s Travel</title>",
      "m_string": "Plan Your Trip Online</title>",
      "m_code": 302,
      "known": [
        "jdstraveler",
        "gooster"
      ],
      "cat": "social"
    },
    {
      "name": "Folkd",
      "uri_check": "https://www.folkd.com/?app=core&module=system&controller=ajax&do=usernameExists&input={account}",
      "uri_pretty": "https://www.folkd.com/search/?q={account}&quick=1&type=core_members",
      "e_code": 200,
      "e_string": "\"message\":\"That display name is in use by another member.\"",
      "m_string": "\"result\":\"ok\"",
      "m_code": 200,
      "known": [
        "smartplayapk",
        "abdulmerfantz"
      ],
      "cat": "social",
      "protection": [
        "other"
      ]
    },
    {
      "name": "Fortnite Tracker",
      "uri_check": "https://fortnitetracker.com/profile/all/{account}",
      "e_code": 200,
      "e_string": "s Fortnite Stats - Fortnite Tracker",
      "m_string": "Fortnite Player Stats -",
      "m_code": 404,
      "known": [
        "steph",
        "sam"
      ],
      "cat": "gaming"
    },
    {
      "name": "forumprawne.org",
      "uri_check": "https://forumprawne.org/members/{account}.html",
      "e_code": 200,
      "e_string": "Wiadomość",
      "m_string": "",
      "m_code": 500,
      "known": [
        "test",
        "test2"
      ],
      "cat": "misc"
    },
    {
      "name": "Fosstodon.org (Mastodon Instance)",
      "uri_check": "https://fosstodon.org/api/v1/accounts/lookup?acct={account}",
      "uri_pretty": "https://fosstodon.org/@{account}",
      "e_code": 200,
      "e_string": "display_name",
      "m_string": "Record not found",
      "m_code": 404,
      "known": [
        "linux",
        "Phil35"
      ],
      "cat": "social"
    },
    {
      "name": "fotka",
      "uri_check": "https://api.fotka.com/v2/user/dataStatic?login={account}",
      "uri_pretty": "https://fotka.com/profil/{account}",
      "e_code": 200,
      "e_string": "profil",
      "m_string": "ERROR",
      "m_code": 200,
      "known": [
        "test",
        "test2"
      ],
      "cat": "social"
    },
    {
      "name": "Fotolog Archived Profile",
      "uri_check": "https://archive.org/wayback/available?url=https://www.fotolog.com/{account}",
      "uri_pretty": "https://web.archive.org/web/2/fotolog.com/{account}",
      "e_code": 200,
      "e_string": "\"archived_snapshots\": {\"closest\"",
      "m_string": "\"archived_snapshots\": {}",
      "m_code": 200,
      "known": [
        "x_zudex_x",
        "angelito"
      ],
      "cat": "archived"
    },
    {
      "name": "Foursquare",
      "uri_check": "https://foursquare.com/{account}",
      "e_code": 200,
      "e_string": "class=\"userProfile2Page\"",
      "m_string": "",
      "m_code": 308,
      "known": [
        "j0hn",
        "ncyp23"
      ],
      "cat": "social"
    },
    {
      "name": "freeCodeCamp",
      "uri_check": "https://api.freecodecamp.org/users/get-public-profile?username={account}",
      "uri_pretty": "https://www.freecodecamp.org/{account}",
      "e_code": 200,
      "e_string": "\"user\":",
      "m_string": "{}",
      "m_code": 404,
      "known": [
        "zaira",
        "caesarsage"
      ],
      "cat": "coding",
      "protection": [
        "cloudflare"
      ]
    },
    {
      "name": "Freelance.RU",
      "uri_check": "https://freelance.ru/{account}",
      "e_code": 200,
      "e_string": "class=\" user-top-container user-portfolio\"",
      "m_string": "class=\"msg_error alert alert-danger\"",
      "m_code": 404,
      "known": [
        "sunsey",
        "semanticlan"
      ],
      "cat": "business"
    },
    {
      "name": "Freelance.ua",
      "uri_check": "https://freelance.ua/user/{account}/",
      "e_code": 200,
      "e_string": "p-profile-avatar",
      "m_string": "Схоже, дана сторінка не знайдена",
      "m_code": 404,
      "known": [
        "tkachenkoalex",
        "oleksandrseo1"
      ],
      "cat": "social"
    },
    {
      "name": "Freelancehunt Employer",
      "uri_check": "https://freelancehunt.com/en/employer/{account}.html",
      "e_code": 200,
      "e_string": "\"@id\":\"https://freelancehunt.com/en/employers\"",
      "m_string": "User not found.",
      "m_code": 404,
      "known": [
        "vadym1232",
        "Dekovital"
      ],
      "cat": "social",
      "protection": [
        "other"
      ]
    },
    {
      "name": "Freelancehunt Freelancer",
      "uri_check": "https://freelancehunt.com/en/freelancer/{account}.html",
      "e_code": 200,
      "e_string": "\"@id\":\"https://freelancehunt.com/en/freelancers\"",
      "m_string": "User not found.",
      "m_code": 404,
      "known": [
        "rhythmdev_top",
        "Zainka"
      ],
      "cat": "social",
      "protection": [
        "other"
      ]
    },
    {
      "name": "Freelancer",
      "uri_check": "https://www.freelancer.com/api/users/0.1/users?usernames%5B%5D={account}&compact=true",
      "uri_pretty": "https://www.freelancer.com/u/{account}",
      "e_code": 200,
      "e_string": "\"users\":{\"",
      "m_string": "\"users\":{}",
      "m_code": 200,
      "known": [
        "desiaunty",
        "creatvmind"
      ],
      "cat": "business"
    },
    {
      "name": "freesound",
      "uri_check": "https://freesound.org/people/{account}/section/stats/?ajax=1",
      "uri_pretty": "https://freesound.org/people/{account}/",
      "e_code": 200,
      "e_string": "forum posts",
      "m_string": "<h1>Page not found</h1>",
      "m_code": 404,
      "known": [
        "Manu593",
        "somewhereinjp"
      ],
      "cat": "music"
    },
    {
      "name": "FreeSteamKeys",
      "uri_check": "https://www.freesteamkeys.com/members/{account}/",
      "e_code": 200,
      "e_string": "item-header-avatar",
      "m_string": "error404",
      "m_code": 404,
      "known": [
        "giveaway-su",
        "keygenerator"
      ],
      "cat": "gaming"
    },
    {
      "name": "FriendFinder",
      "uri_check": "https://friendfinder.com/profile/{account}",
      "e_code": 200,
      "e_string": "Last Visit:",
      "m_string": "302 Found",
      "m_code": 302,
      "known": [
        "alex56",
        "john"
      ],
      "cat": "dating"
    },
    {
      "name": "FriendFinder-X",
      "uri_check": "https://www.friendfinder-x.com/profile/{account}",
      "e_code": 200,
      "e_string": "'s Dating Profile on FriendFinder-x",
      "m_string": "The document has moved",
      "m_code": 302,
      "known": [
        "john"
      ],
      "cat": "dating"
    },
    {
      "name": "Fur Affinity",
      "uri_check": "https://www.furaffinity.net/user/{account}/",
      "e_code": 200,
      "e_string": "<userpage-nav-header>",
      "m_string": "<h2>System Error</h2>",
      "m_code": 200,
      "known": [
        "karintina",
        "mikrogoat"
      ],
      "cat": "images"
    },
    {
      "name": "Gab",
      "uri_check": "https://gab.com/api/v1/account_by_username/{account}",
      "uri_pretty": "https://gab.com/{account}",
      "e_code": 200,
      "e_string": "\"id\":",
      "m_string": "\"error\":\"Record not found\"",
      "m_code": 404,
      "known": [
        "RealMarjorieGreene",
        "LaurenBoebert"
      ],
      "cat": "political"
    },
    {
      "name": "Game Jolt",
      "uri_check": "https://gamejolt.com/site-api/web/profile/@{account}/",
      "uri_pretty": "https://gamejolt.com/@{account}",
      "e_code": 200,
      "e_string": "created_on",
      "m_string": "null,",
      "m_code": 404,
      "known": [
        "nilllzz",
        "KorbloxTeams"
      ],
      "cat": "gaming"
    },
    {
      "name": "game_debate",
      "uri_check": "https://www.game-debate.com/profile/{account}",
      "e_code": 200,
      "e_string": "| , , GB pc game performance",
      "m_string": "Not Found",
      "m_code": 404,
      "known": [
        "Johnboy",
        "Crazy"
      ],
      "cat": "gaming"
    },
    {
      "name": "Gamer DVR",
      "uri_check": "https://gamerdvr.com/gamer/{account}",
      "e_code": 200,
      "e_string": "class=\"gamerpic\"",
      "m_string": "<body>You are being <",
      "m_code": 302,
      "known": [
        "dnlunger",
        "punksxe"
      ],
      "cat": "gaming"
    },
    {
      "name": "Gamespot",
      "uri_check": "https://www.gamespot.com/profile/{account}/summary/activity/?ajax",
      "uri_pretty": "https://www.gamespot.com/profile/{account}/",
      "e_code": 200,
      "e_string": "\"success\":true",
      "m_string": "\"success\":false",
      "m_code": 200,
      "known": [
        "alice",
        "bob"
      ],
      "cat": "gaming",
      "protection": [
        "cloudflare"
      ]
    },
    {
      "name": "Garmin connect",
      "uri_check": "https://connect.garmin.com/modern/profile/{account}",
      "e_code": 200,
      "e_string": "window.ERROR_VIEW = null",
      "m_string": "resourceNotFoundRoute",
      "m_code": 200,
      "known": [
        "tommy",
        "cderalow"
      ],
      "cat": "health"
    },
    {
      "name": "GDBrowser",
      "uri_check": "https://gdbrowser.com/api/profile/{account}",
      "uri_pretty": "https://gdbrowser.com/u/{account}",
      "e_code": 200,
      "e_string": "\"accountID\":",
      "m_string": "-1",
      "m_code": 500,
      "known": [
        "SorkoPiko",
        "Subwoofer"
      ],
      "cat": "gaming"
    },
    {
      "name": "GeeksForGeeks",
      "uri_check": "https://authapi.geeksforgeeks.org/api-get/user-profile-info/?handle={account}",
      "uri_pretty": "https://www.geeksforgeeks.org/user/{account}/",
      "e_code": 200,
      "e_string": "\"message\":\"data retrieved successfully\"",
      "m_string": "\"message\":\"User not found!\"",
      "m_code": 400,
      "known": [
        "nath_789",
        "harshrajsinghsiwan",
        "igovindindia"
      ],
      "cat": "coding"
    },
    {
      "name": "Genius (Artists)",
      "uri_check": "https://genius.com/artists/{account}",
      "e_code": 200,
      "e_string": "class=\"profile_header\"",
      "m_string": "class=\"render_404\"",
      "m_code": 404,
      "known": [
        "Profjam",
        "Hozier"
      ],
      "cat": "music"
    },
    {
      "name": "Genius (Users)",
      "uri_check": "https://genius.com/{account}",
      "e_code": 200,
      "e_string": "class=\"profile_header\"",
      "m_string": "class=\"render_404\"",
      "m_code": 404,
      "known": [
        "Rabe8i",
        "Tobias_the_explicator"
      ],
      "cat": "music"
    },
    {
      "name": "Geocaching",
      "uri_check": "https://www.geocaching.com/p/?u={account}",
      "e_code": 200,
      "e_string": "class=\"hax-profile\"",
      "m_string": "class=\"callout http-error\"",
      "m_code": 404,
      "known": [
        "moun10bike",
        "niraD"
      ],
      "cat": "social"
    },
    {
      "name": "getmonero",
      "uri_check": "https://forum.getmonero.org/user/{account}",
      "e_code": 200,
      "e_string": "Monero | User",
      "m_string": "Monero | Page not found. Error: 404",
      "m_code": 200,
      "known": [
        "silverfox",
        "monero"
      ],
      "cat": "misc"
    },
    {
      "name": "Gettr",
      "uri_check": "https://gettr.com/api/s/uinf/{account}",
      "uri_pretty": "https://gettr.com/user/{account}",
      "e_code": 200,
      "e_string": "\"rc\":\"OK\"",
      "m_string": "\"rc\":\"ERR\"",
      "m_code": 400,
      "known": [
        "gettr",
        "support"
      ],
      "cat": "social"
    },
    {
      "name": "Gigapan",
      "uri_check": "https://www.gigapan.com/profiles/{account}",
      "e_code": 200,
      "e_string": "width=\"100\"",
      "m_string": "<a href=\"/gigapans\">View Gigapans</a>",
      "m_code": 404,
      "known": [
        "test",
        "lucahammer"
      ],
      "cat": "hobby"
    },
    {
      "name": "Giphy (Channel)",
      "uri_check": "https://giphy.com/channel/{account}",
      "e_code": 200,
      "e_string": "\\\"user_id\\\"",
      "m_string": "404 Not Found",
      "m_code": 404,
      "known": [
        "teddy_99",
        "LastYear"
      ],
      "cat": "images",
      "protection": [
        "other"
      ]
    },
    {
      "name": "Gitea",
      "uri_check": "https://gitea.com/api/v1/users/{account}",
      "uri_pretty": "https://gitea.com/{account}",
      "e_code": 200,
      "e_string": "\"id\":",
      "m_string": "\"message\":\"user redirect does not exist",
      "m_code": 404,
      "known": [
        "xin",
        "dev"
      ],
      "cat": "coding"
    },
    {
      "name": "Gitee",
      "uri_check": "https://gitee.com/{account}",
      "e_code": 200,
      "e_string": "class=\"ui container user_page\"",
      "m_string": "class=\"container error midCenter\"",
      "m_code": 404,
      "known": [
        "maxim",
        "fupengfei"
      ],
      "cat": "coding"
    },
    {
      "name": "GitHub",
      "uri_check": "https://api.github.com/users/{account}",
      "uri_pretty": "https://github.com/{account}",
      "headers": {
        "User-Agent": "Mozilla/5.0 (X11; Linux x86_64; rv:128.0) Gecko/20100101 Firefox/128.0"
      },
      "e_code": 200,
      "e_string": "\"id\":",
      "m_string": "\"status\": \"404\"",
      "m_code": 404,
      "known": [
        "test",
        "WebBreacher"
      ],
      "cat": "coding"
    },
    {
      "name": "GitHub Gists",
      "uri_check": "https://api.github.com/users/{account}/gists",
      "uri_pretty": "https://gist.github.com/{account}",
      "headers": {
        "User-Agent": "Mozilla/5.0 (X11; Linux x86_64; rv:128.0) Gecko/20100101 Firefox/128.0"
      },
      "e_code": 200,
      "e_string": "\"id\":",
      "m_string": "\"status\": \"404\"",
      "m_code": 404,
      "known": [
        "teymurgahramanov",
        "WebBreacher"
      ],
      "cat": "coding"
    },
    {
      "name": "GitLab",
      "uri_check": "https://gitlab.com/api/v4/users?username={account}",
      "uri_pretty": "https://gitlab.com/{account}",
      "e_code": 200,
      "e_string": "\"id\":",
      "m_string": "[]",
      "m_code": 200,
      "known": [
        "skennedy",
        "KennBro"
      ],
      "cat": "coding"
    },
    {
      "name": "gloria.tv",
      "uri_check": "https://gloria.tv/{account}",
      "e_code": 200,
      "e_string": "Last online",
      "m_string": "Page unavailable",
      "m_code": 404,
      "known": [
        "Irapuato",
        "en.news"
      ],
      "cat": "social"
    },
    {
      "name": "GNOME GitLab",
      "uri_check": "https://gitlab.gnome.org/api/v4/users?username={account}",
      "uri_pretty": "https://gitlab.gnome.org/{account}",
      "e_code": 200,
      "e_string": "\"id\":",
      "m_string": "[]",
      "m_code": 200,
      "known": [
        "MystikNinja",
        "0xMRTT"
      ],
      "cat": "coding",
      "protection": [
        "other"
      ]
    },
    {
      "name": "GNOME Shell Extensions",
      "uri_check": "https://extensions.gnome.org/accounts/profile/{account}",
      "e_code": 200,
      "e_string": "class=\"user-details\"",
      "m_string": "<h3>404 - Page not Found</h3>",
      "m_code": 404,
      "known": [
        "johnny",
        "dev"
      ],
      "cat": "coding"
    },
    {
      "name": "GOG",
      "uri_check": "https://www.gog.com/u/{account}",
      "e_code": 200,
      "e_string": "window.profilesData.profileUser",
      "m_string": "href=\"http://www.gog.com/404\"",
      "m_code": 302,
      "known": [
        "user",
        "Admin"
      ],
      "cat": "gaming"
    },
    {
      "name": "Goodgame_Russia",
      "uri_check": "https://goodgame.ru/channel/{account}/",
      "e_code": 200,
      "e_string": "channel_id",
      "m_string": "Такой страницы не существует",
      "m_code": 400,
      "known": [
        "ejysarmat",
        "JacksonTV"
      ],
      "cat": "gaming"
    },
    {
      "name": "gpodder.net",
      "uri_check": "https://gpodder.net/user/{account}/",
      "e_code": 200,
      "e_string": "mdash; gpodder.net",
      "m_string": "404 - Not found",
      "m_code": 404,
      "known": [
        "blue",
        "red"
      ],
      "cat": "music"
    },
    {
      "name": "grandprof",
      "uri_check": "https://grandprof.org/communaute/{account}",
      "e_code": 200,
      "e_string": "s Profile",
      "m_string": "Mauvaise pioche",
      "m_code": 404,
      "known": [
        "mohamed01",
        "amine"
      ],
      "cat": "misc"
    },
    {
      "name": "Graphics.social (Mastodon Instance)",
      "uri_check": "https://graphics.social/api/v1/accounts/lookup?acct={account}",
      "uri_pretty": "https://graphics.social/@{account}",
      "e_code": 200,
      "e_string": "display_name",
      "m_string": "Record not found",
      "m_code": 404,
      "known": [
        "brian",
        "moonpotato"
      ],
      "cat": "social"
    },
    {
      "name": "Gravatar",
      "uri_check": "https://en.gravatar.com/{account}.json",
      "uri_pretty": "https://en.gravatar.com/{account}",
      "e_code": 200,
      "e_string": "entry",
      "m_string": "User not found",
      "m_code": 404,
      "known": [
        "test"
      ],
      "cat": "images"
    },
    {
      "name": "Greasy Fork",
      "uri_check": "https://greasyfork.org/en/users?q={account}",
      "e_code": 200,
      "e_string": "class=\"user-list\"",
      "m_string": "<p>No users!</p>",
      "m_code": 200,
      "known": [
        "TScofield",
        "gitscofield"
      ],
      "cat": "tech"
    },
    {
      "name": "GTAinside.com",
      "uri_check": "https://www.gtainside.com/user/{account}",
      "e_code": 200,
      "e_string": "userpage_user",
      "m_string": "<h1>404 Not Found",
      "m_code": 200,
      "known": [
        "daniel",
        "franco"
      ],
      "cat": "gaming"
    },
    {
      "name": "gumroad",
      "uri_check": "https://{account}.gumroad.com/",
      "strip_bad_char": ".",
      "e_code": 200,
      "e_string": "s profile picture",
      "m_string": "Page not found",
      "m_code": 404,
      "known": [
        "ellietalksmoney",
        "reallyniceimages"
      ],
      "cat": "shopping"
    },
    {
      "name": "Habbo.com",
      "uri_check": " https://www.habbo.com/api/public/users?name={account}",
      "uri_pretty": " https://www.habbo.com/profile/{account}",
      "e_code": 200,
      "e_string": "uniqueId\":",
      "m_string": "error\": \"not-found",
      "m_code": 404,
      "known": [
        "john",
        "michelle"
      ],
      "cat": "gaming"
    },
    {
      "name": "Habbo.com.br",
      "uri_check": "https://www.habbo.com.br/api/public/users?name={account}",
      "uri_pretty": "https://www.habbo.com.br/profile/{account}",
      "e_code": 200,
      "e_string": "uniqueId\":",
      "m_string": "error\": \"not-found",
      "m_code": 404,
      "known": [
        "jeaniucas",
        "cellao"
      ],
      "cat": "gaming"
    },
    {
      "name": "Habbo.com.tr",
      "uri_check": "https://www.habbo.com.tr/api/public/users?name={account}",
      "uri_pretty": "https://www.habbo.com.tr/profile/{account}",
      "e_code": 200,
      "e_string": "uniqueId\":",
      "m_string": "error\": \"not-found",
      "m_code": 404,
      "known": [
        "fatma9180",
        "elektrikci"
      ],
      "cat": "gaming"
    },
    {
      "name": "Habbo.de",
      "uri_check": "https://www.habbo.de/api/public/users?name={account}",
      "uri_pretty": "https://www.habbo.de/profile/{account}",
      "e_code": 200,
      "e_string": "uniqueId\":",
      "m_string": "error\": \"not-found",
      "m_code": 404,
      "known": [
        "klaus",
        "angelinaa"
      ],
      "cat": "gaming"
    },
    {
      "name": "Habbo.es",
      "uri_check": " https://www.habbo.es/api/public/users?name={account}",
      "uri_pretty": " https://www.habbo.es/profile/{account}",
      "e_code": 200,
      "e_string": "uniqueId\":",
      "m_string": "not-found",
      "m_code": 404,
      "known": [
        "juan",
        "michelle"
      ],
      "cat": "gaming"
    },
    {
      "name": "Habbo.fi",
      "uri_check": "https://www.habbo.fi/api/public/users?name={account}",
      "uri_pretty": "https://www.habbo.fi/profile/{account}",
      "e_code": 200,
      "e_string": "uniqueId\":",
      "m_string": "error\": \"not-found",
      "m_code": 404,
      "known": [
        "cucumberz",
        "Yasline"
      ],
      "cat": "gaming"
    },
    {
      "name": "Habbo.fr",
      "uri_check": "https://www.habbo.fr/api/public/users?name={account}",
      "uri_pretty": "https://www.habbo.fr/profile/{account}",
      "e_code": 200,
      "e_string": "uniqueId\":",
      "m_string": "error\": \"not-found",
      "m_code": 404,
      "known": [
        "2006",
        "sicilienne"
      ],
      "cat": "gaming"
    },
    {
      "name": "Habbo.it",
      "uri_check": "https://www.habbo.it/api/public/users?name={account}",
      "uri_pretty": "https://www.habbo.it/profile/{account}",
      "e_code": 200,
      "e_string": "uniqueId\":",
      "m_string": "error\": \"not-found",
      "m_code": 404,
      "known": [
        "samsebek",
        "papablu"
      ],
      "cat": "gaming"
    },
    {
      "name": "Habbo.nl",
      "uri_check": "https://www.habbo.nl/api/public/users?name={account}",
      "uri_pretty": "https://www.habbo.nl/profile/{account}",
      "e_code": 200,
      "e_string": "uniqueId\":",
      "m_string": "error\": \"not-found",
      "m_code": 404,
      "known": [
        "XOTWOD.xx",
        "xoSorxo"
      ],
      "cat": "gaming"
    },
    {
      "name": "Habr",
      "uri_check": "https://habr.com/ru/users/{account}/",
      "e_code": 200,
      "e_string": "tm-page tm-user",
      "m_string": "tm-error-message",
      "m_code": 404,
      "known": [
        "Bo0oM",
        "AlhimicMan"
      ],
      "cat": "social"
    },
    {
      "name": "Habr Employer",
      "uri_check": "https://freelance.habr.com/freelancers/{account}/employer",
      "e_code": 200,
      "e_string": "user-profile profile-blocks",
      "m_string": "icon_user_locked",
      "m_code": 404,
      "known": [
        "aufdk",
        "Danvantariy"
      ],
      "cat": "social"
    },
    {
      "name": "Habr Freelancer",
      "uri_check": "https://freelance.habr.com/freelancers/{account}",
      "e_code": 200,
      "e_string": "user-profile profile-blocks",
      "m_string": "icon_user_locked",
      "m_code": 404,
      "known": [
        "Bo0oM",
        "Akloom"
      ],
      "cat": "social"
    },
    {
      "name": "Habr Q&A",
      "uri_check": "https://qna.habr.com/user/{account}",
      "e_code": 200,
      "e_string": "class=\"page-header__info\"",
      "m_string": "icon_error_404",
      "m_code": 404,
      "known": [
        "Masthead",
        "dmitriypur"
      ],
      "cat": "coding"
    },
    {
      "name": "Habtium",
      "uri_check": "https://habtium.es/{account}",
      "e_code": 200,
      "e_string": "<div class=\"profile-info",
      "m_string": "<h1 class=\"section red\">Oops!",
      "m_code": 404,
      "known": [
        "diegjeremy",
        "suigetsu"
      ],
      "cat": "gaming"
    },
    {
      "name": "Hackaday.io",
      "uri_check": "https://hackaday.io/{account}",
      "strip_bad_char": "-",
      "e_code": 200,
      "e_string": "class=\"following-container \"",
      "m_string": "class=\"error-nav\"",
      "m_code": 404,
      "known": [
        "john",
        "adam"
      ],
      "cat": "hobby"
    },
    {
      "name": "Hackadvisor",
      "uri_check": "https://hackadvisor.io/api/v2/profile/{account}/",
      "uri_pretty": "https://hackadvisor.io/hacker/{account}",
      "e_code": 200,
      "e_string": "\"username\":",
      "m_string": "{\"detail\":\"Username not found\"}",
      "m_code": 404,
      "known": [
        "WorstWurst",
        "shriyanss"
      ],
      "cat": "tech"
    },
    {
      "name": "Hacker News",
      "uri_check": "https://news.ycombinator.com/user?id={account}",
      "e_code": 200,
      "e_string": "created:",
      "m_string": "No such user.",
      "m_code": 200,
      "known": [
        "mubix",
        "egypt"
      ],
      "cat": "tech"
    },
    {
      "name": "hackerearth",
      "uri_check": "https://www.hackerearth.com/@{account}",
      "e_code": 200,
      "e_string": "| Developer Profile on HackerEarth",
      "m_string": "404 | HackerEarth",
      "m_code": 200,
      "known": [
        "peter",
        "liam"
      ],
      "cat": "coding"
    },
    {
      "name": "Hackernoon",
      "uri_check": "https://hackernoon.com/_next/data/foL6JC7ro2FEEMD-gMKgQ/u/{account}.json",
      "uri_pretty": "https://hackernoon.com/u/{account}",
      "e_code": 200,
      "e_string": "\"profile\"",
      "m_string": "__N_REDIRECT",
      "m_code": 200,
      "known": [
        "john",
        "alex"
      ],
      "cat": "tech"
    },
    {
      "name": "HackerOne",
      "uri_check": "https://hackerone.com/graphql",
      "uri_pretty": "https://hackerone.com/{account}",
      "post_body": "{\"query\":\"query($url: URI!) {\\n        resource(url: $url) {\\n            ... on User { username }\\n        }\\n    }\",\"variables\":{\"url\":\"{account}\"}}",
      "headers": {
        "Content-Type": "application/json"
      },
      "e_code": 200,
      "e_string": "\"username\":",
      "m_string": "\"type\":\"NOT_FOUND\"",
      "m_code": 200,
      "known": [
        "born2hack",
        "godiego"
      ],
      "cat": "tech"
    },
    {
      "name": "HackerRank",
      "uri_check": "https://www.hackerrank.com/rest/contests/master/hackers/{account}/profile",
      "uri_pretty": "https://www.hackerrank.com/profile/{account}",
      "e_code": 200,
      "e_string": "\"model\":",
      "m_string": "\"error\":\"Not Found\"",
      "m_code": 404,
      "known": [
        "FMota",
        "adepanges"
      ],
      "cat": "tech",
      "protection": [
        "other"
      ]
    },
    {
      "name": "hackrocks",
      "uri_check": "https://hackrocks.com/api/users/profile",
      "uri_pretty": "https://hackrocks.com/id/{account}",
      "post_body": "{\"username\":\"{account}\"}",
      "headers": {
        "Accept": "application/json, text/plain, */*",
        "Content-Type": "application/json"
      },
      "e_code": 200,
      "e_string": "\"username\":",
      "m_string": "\"error_data\":\"USER_NOT_FOUND\"",
      "m_code": 404,
      "known": [
        "mespejo",
        "NeoWaveCode"
      ],
      "cat": "tech"
    },
    {
      "name": "Hackster",
      "uri_check": "https://www.hackster.io/{account}",
      "e_code": 200,
      "e_string": "data-hypernova-key=\"UserProfile\"",
      "m_string": "id=\"error\"",
      "m_code": 404,
      "known": [
        "hendra",
        "sologithu"
      ],
      "cat": "coding"
    },
    {
      "name": "hamaha",
      "uri_check": "https://hamaha.net/{account}",
      "e_code": 200,
      "e_string": "- трейдинг форекс фьючерсы акции фондовый рынок ",
      "m_string": "HAMAHA  Биткоин форум.",
      "m_code": 200,
      "known": [
        "oleg",
        "misha"
      ],
      "cat": "finance"
    },
    {
      "name": "Hanime",
      "uri_check": "https://hanime.tv/channels/{account}",
      "e_code": 200,
      "e_string": "Channel Views",
      "m_string": "DYNAMIC",
      "m_code": 302,
      "known": [
        "thecolorred-7902",
        "arisu-cum-stats-2787"
      ],
      "cat": "xx NSFW xx"
    },
    {
      "name": "Hashnode",
      "uri_check": "https://gql.hashnode.com/",
      "uri_pretty": "https://hashnode.com/@{account}",
      "post_body": "{\"operationName\":\"UserBadge\",\"query\":\"query UserBadge($username:String!){user(username:$username){id}}\",\"variables\":{\"username\":\"{account}\"}}",
      "headers": {
        "content-type": "application/json"
      },
      "e_code": 200,
      "e_string": "\"id\":",
      "m_string": "\"user\":null",
      "m_code": 200,
      "known": [
        "33win1net",
        "goober99"
      ],
      "cat": "tech"
    },
    {
      "name": "Hcommons.social (Mastodon Instance)",
      "uri_check": "https://hcommons.social/api/v1/accounts/lookup?acct={account}",
      "uri_pretty": "https://hcommons.social/@{account}",
      "e_code": 200,
      "e_string": "display_name",
      "m_string": "Record not found",
      "m_code": 404,
      "known": [
        "hello",
        "iuulaio"
      ],
      "cat": "social"
    },
    {
      "name": "Heylink",
      "uri_check": "https://heylink.me/{account}/",
      "e_code": 200,
      "e_string": "HeyLink.me |",
      "m_string": "We can't find the page that you're looking for :(",
      "m_code": 404,
      "known": [
        "mohammed13",
        "johnny"
      ],
      "cat": "misc"
    },
    {
      "name": "hiberworld",
      "uri_check": "https://hiberworld.com/user/{account}",
      "e_code": 200,
      "e_string": "Member since ",
      "m_string": "Looks like you got lost ",
      "m_code": 200,
      "known": [
        "Axeman",
        "Silver01"
      ],
      "cat": "gaming"
    },
    {
      "name": "HiHello",
      "uri_check": "https://www.hihello.me/author/{account}",
      "e_code": 200,
      "e_string": "<title>HiHello Blog Author: ",
      "m_string": "Well, this is awkward",
      "m_code": 404,
      "known": [
        "pascal-theriault",
        "kortnee-paiha"
      ],
      "cat": "business"
    },
    {
      "name": "Historians.social (Mastodon Instance)",
      "uri_check": "https://historians.social/api/v1/accounts/lookup?acct={account}",
      "uri_pretty": "https://historians.social/@{account}",
      "e_code": 200,
      "e_string": "display_name",
      "m_string": "Record not found",
      "m_code": 404,
      "known": [
        "lizcovart",
        "Ejoiner"
      ],
      "cat": "social"
    },
    {
      "name": "Holopin",
      "uri_check": "https://www.holopin.io/api/auth/username",
      "uri_pretty": "https://holopin.io/@{account}#",
      "post_body": "{\"username\":\"{account}\"}",
      "headers": {
        "Content-Type": "application/json"
      },
      "e_code": 200,
      "e_string": "\"available\":false",
      "m_string": "\"available\":true",
      "m_code": 200,
      "known": [
        "holo",
        "test"
      ],
      "cat": "hobby"
    },
    {
      "name": "HomeDesign3D",
      "uri_check": "https://en.homedesign3d.net/user/{account}",
      "e_code": 200,
      "e_string": "userspace",
      "m_string": "An Error Occurred: Internal Server Error",
      "m_code": 500,
      "known": [
        "carlos01",
        "paul"
      ],
      "cat": "hobby"
    },
    {
      "name": "Hometech.social (Mastodon Instance)",
      "uri_check": "https://hometech.social/api/v1/accounts/lookup?acct={account}",
      "uri_pretty": "https://hometech.social/@{account}",
      "e_code": 200,
      "e_string": "display_name",
      "m_string": "Record not found",
      "m_code": 404,
      "known": [
        "one4ll",
        "seth"
      ],
      "cat": "social"
    },
    {
      "name": "hoo.be",
      "uri_check": "https://hoo.be/{account}",
      "e_code": 200,
      "e_string": "--profile-name-color",
      "m_string": "Page Not Found</h3>",
      "m_code": 404,
      "known": [
        "chrishemsworth",
        "alextackie"
      ],
      "cat": "business"
    },
    {
      "name": "Hostux.social (Mastodon Instance)",
      "uri_check": "https://hostux.social/api/v1/accounts/lookup?acct={account}",
      "uri_pretty": "https://hostux.social/@{account}",
      "e_code": 200,
      "e_string": "display_name",
      "m_string": "Record not found",
      "m_code": 404,
      "known": [
        "alarig",
        "rsmela"
      ],
      "cat": "social"
    },
    {
      "name": "Houzz",
      "uri_check": "https://www.houzz.com/user/{account}",
      "e_code": 200,
      "e_string": "Followers",
      "m_string": "Page Not Found",
      "m_code": 404,
      "known": [
        "liam",
        "alex"
      ],
      "cat": "hobby"
    },
    {
      "name": "HubPages",
      "uri_check": "https://hubpages.com/@{account}",
      "e_code": 200,
      "e_string": "name\">Followers",
      "m_string": "Sorry, that user does not exist",
      "m_code": 404,
      "known": [
        "greeneyes1607",
        "lmmartin"
      ],
      "cat": "blog"
    },
    {
      "name": "Hubski",
      "uri_check": "https://hubski.com/user/{account}",
      "e_code": 200,
      "e_string": "'s profile",
      "m_string": "No such user.",
      "m_code": 200,
      "known": [
        "john",
        "blue"
      ],
      "cat": "social"
    },
    {
      "name": "HudsonRock",
      "uri_check": "https://cavalier.hudsonrock.com/api/json/v2/osint-tools/search-by-username?username={account}",
      "e_code": 200,
      "e_string": "This username is associated with a computer that was infected by an info-stealer",
      "m_string": "This username is not associated with a computer infected by an info-stealer",
      "m_code": 200,
      "known": [
        "testadmin",
        "testadmin1"
      ],
      "cat": "tech"
    },
    {
      "name": "HuggingFace",
      "uri_check": "https://huggingface.co/{account}",
      "e_code": 200,
      "e_string": "data-target=\"UserProfile\"",
      "m_string": "content=\"404 – Hugging Face\"",
      "m_code": 404,
      "known": [
        "hack",
        "dev"
      ],
      "cat": "tech"
    },
    {
      "name": "HulkShare",
      "uri_check": "https://www.hulkshare.com/{account}",
      "e_code": 200,
      "e_string": "id=\"profile_image\"",
      "m_string": "Invalid user.",
      "m_code": 200,
      "known": [
        "djjamesryan",
        "dxcrew2"
      ],
      "cat": "social"
    },
    {
      "name": "Iconfinder",
      "uri_check": "https://www.iconfinder.com/{account}",
      "e_code": 200,
      "e_string": "data-to-user-id=",
      "m_string": "We couldn't find the page you are looking for.",
      "m_code": 404,
      "known": [
        "roundicons",
        "iconfinder"
      ],
      "cat": "images"
    },
    {
      "name": "icq-chat",
      "uri_check": "https://icq.icqchat.co/members/{account}/",
      "e_code": 200,
      "e_string": "Last seen",
      "m_string": "Oops! We ran into some problems",
      "m_code": 404,
      "known": [
        "brookenora.54",
        "bigdaddy.77"
      ],
      "cat": "social"
    },
    {
      "name": "IFTTT",
      "uri_check": "https://ifttt.com/p/{account}",
      "e_code": 200,
      "e_string": "Joined",
      "m_string": "The requested page or file does not exist",
      "m_code": 404,
      "known": [
        "nr9992",
        "sss90"
      ],
      "cat": "misc"
    },
    {
      "name": "ifunny",
      "uri_check": "https://ifunny.co/user/{account}",
      "e_code": 200,
      "e_string": "subscribers",
      "m_string": "404 - page not found",
      "m_code": 404,
      "known": [
        "hacker",
        "john"
      ],
      "cat": "misc"
    },
    {
      "name": "igromania",
      "uri_check": "http://forum.igromania.ru/member.php?username={account}",
      "e_code": 200,
      "e_string": "Форум Игромании - Просмотр профиля:",
      "m_string": "Пользователь не зарегистрирован и не имеет профиля для просмотра.",
      "m_code": 200,
      "known": [
        "bob",
        "blue"
      ],
      "cat": "social"
    },
    {
      "name": "ilovegrowingmarijuana",
      "uri_check": "https://support.ilovegrowingmarijuana.com/u/{account}",
      "e_code": 200,
      "e_string": "<title>  Profile - ",
      "m_string": "Oops! That page doesn’t exist or is private",
      "m_code": 404,
      "known": [
        "ILGM.Stacy",
        "Mosaicmind9x"
      ],
      "cat": "social"
    },
    {
      "name": "imagefap",
      "uri_check": "https://www.imagefap.com/profile/{account}",
      "e_code": 200,
      "e_string": "s Profile",
      "m_string": "Invalid uid",
      "m_code": 200,
      "known": [
        "lover03",
        "SecretSide15"
      ],
      "cat": "xx NSFW xx"
    },
    {
      "name": "ImageShack",
      "uri_check": "https://imageshack.com/user/{account}",
      "e_code": 200,
      "e_string": "s Images</title>",
      "m_string": "",
      "m_code": 302,
      "known": [
        "test"
      ],
      "cat": "images"
    },
    {
      "name": "iMGSRC.RU",
      "uri_check": "https://imgsrc.ru/main/user.php?lang=ru&user={account}",
      "e_code": 200,
      "e_string": "Присоединился",
      "m_string": "",
      "m_code": 302,
      "known": [
        "natalisn",
        "andydiamond",
        "natalyck"
      ],
      "cat": "images"
    },
    {
      "name": "Imgur",
      "uri_check": "https://api.imgur.com/account/v1/accounts/{account}?client_id=546c25a59c58ad7",
      "uri_pretty": "https://imgur.com/user/{account}/about",
      "e_code": 200,
      "e_string": "\"username\":",
      "m_string": "\"code\":\"404\"",
      "m_code": 404,
      "known": [
        "OliverClothesoff70",
        "DadOnTheInternet"
      ],
      "cat": "images"
    },
    {
      "name": "inaturalist",
      "uri_check": "https://inaturalist.nz/people/{account}",
      "e_code": 200,
      "e_string": "s Profile",
      "m_string": "404 Not Found",
      "m_code": 404,
      "known": [
        "greg",
        "tom"
      ],
      "cat": "hobby"
    },
    {
      "name": "Independent academia",
      "uri_check": "https://independent.academia.edu/{account}",
      "e_code": 200,
      "e_string": "- Academia.edu",
      "m_string": "Academia.edu",
      "m_code": 404,
      "known": [
        "peter",
        "LiamM"
      ],
      "cat": "hobby"
    },
    {
      "name": "InkBunny",
      "uri_check": "https://inkbunny.net/{account}",
      "e_code": 200,
      "e_string": "Profile | Inkbunny, the Furry Art Community</title>",
      "m_string": "<title>Members | Inkbunny, the Furry Art Community</title>",
      "m_code": 302,
      "known": [
        "AdminBunny",
        "test"
      ],
      "cat": "xx NSFW xx"
    },
    {
      "name": "InsaneJournal",
      "uri_check": "https://{account}.insanejournal.com/profile",
      "strip_bad_char": ".",
      "e_code": 200,
      "e_string": "User:",
      "m_string": "The requested URL /profile was not found on this server",
      "m_code": 200,
      "known": [
        "test",
        "pint-sized",
        "acroamatica"
      ],
      "cat": "social"
    },
    {
      "name": "Instagram",
      "uri_check": "https://www.instagram.com/{account}/",
      "e_code": 200,
      "e_string": "\"routePath\":\"\\/{username}\\/{?tab}\\/{?view_type}\\/{?igshid}\\/\"",
      "m_string": "\"routePath\":null",
      "m_code": 200,
      "known": [
        "jennaortega",
        "cristiano"
      ],
      "cat": "social"
    },
    {
      "name": "Instagram (Imginn)",
      "uri_check": "https://imginn.com/{account}/",
      "e_code": 200,
      "e_string": "userinfo",
      "m_string": "page-error notfound",
      "m_code": 404,
      "known": [
        "therock",
        "ramarim"
      ],
      "cat": "social",
      "protection": [
        "cloudflare"
      ]
    },
    {
      "name": "Instagram_archives",
      "uri_check": "https://archive.org/wayback/available?url=https://instagram.com/{account}/",
      "e_code": 200,
      "e_string": "\"archived_snapshots\": {\"closest\"",
      "m_string": "\"archived_snapshots\": {}}",
      "m_code": 200,
      "known": [
        "zuck",
        "jack"
      ],
      "cat": "social"
    },
    {
      "name": "Instructables",
      "uri_check": "https://www.instructables.com/json-api/showAuthorExists?screenName={account}",
      "uri_pretty": "https://www.instructables.com/member/{account}/",
      "e_code": 200,
      "e_string": "\"exists\": true",
      "m_string": "\"error\": \"Sorry, we couldn't find that one!\"",
      "m_code": 404,
      "known": [
        "davidandora",
        "test"
      ],
      "cat": "hobby"
    },
    {
      "name": "Internet Archive User Search",
      "uri_check": "https://archive.org/advancedsearch.php?q={account}&output=json",
      "uri_pretty": "https://archive.org/search.php?query={account}",
      "e_code": 200,
      "e_string": "backup_location",
      "m_string": "numFound\":0",
      "m_code": 200,
      "known": [
        "test",
        "mubix"
      ],
      "cat": "misc"
    },
    {
      "name": "interpals",
      "uri_check": "https://www.interpals.net/{account}",
      "e_code": 200,
      "e_string": "Looking for",
      "m_string": "User not found",
      "m_code": 200,
      "known": [
        "test"
      ],
      "cat": "dating"
    },
    {
      "name": "Intigriti",
      "uri_check": "https://app.intigriti.com/api/user/public/profile/{account}",
      "uri_pretty": "https://app.intigriti.com/profile/{account}",
      "e_code": 200,
      "e_string": "\"userName\":",
      "m_string": "class=\"error-page-container\"",
      "m_code": 404,
      "known": [
        "vampire01",
        "kenshiin"
      ],
      "cat": "tech"
    },
    {
      "name": "Issuu",
      "uri_check": "https://issuu.com/call/signup/v2/check-username/{account}",
      "uri_pretty": "https://issuu.com/{account}",
      "e_code": 200,
      "e_string": "\"status\":\"unavailable\"",
      "m_string": "\"status\":\"available\"",
      "m_code": 200,
      "known": [
        "letsplayhockey",
        "the_anchor"
      ],
      "cat": "social"
    },
    {
      "name": "itch.io",
      "uri_check": "https://itch.io/profile/{account}",
      "e_code": 200,
      "e_string": "class=\"user_data\"",
      "m_string": "class=\"not_found_page page_widget base_widget\"",
      "m_code": 404,
      "known": [
        "obliviist",
        "finch"
      ],
      "cat": "gaming"
    },
    {
      "name": "iXBT Forum",
      "uri_check": "https://forum.ixbt.com/users.cgi?id=info:{account}",
      "e_code": 200,
      "e_string": "Информация об участнике:",
      "m_string": "Проверьте регистр написания.",
      "m_code": 404,
      "known": [
        "phosphor",
        "Dronich"
      ],
      "cat": "tech"
    },
    {
      "name": "Japandict",
      "uri_check": "https://forum.japandict.com/u/{account}",
      "e_code": 200,
      "e_string": "modern browser",
      "m_string": "The page you requested could not be found.",
      "m_code": 404,
      "known": [
        "Yan",
        "Happy"
      ],
      "cat": "social"
    },
    {
      "name": "JBZD",
      "uri_check": "https://jbzd.com.pl/uzytkownik/{account}",
      "e_code": 200,
      "e_string": "Dzidy użytkownika",
      "m_string": "Błąd 404",
      "m_code": 404,
      "known": [
        "test",
        "janek"
      ],
      "cat": "images"
    },
    {
      "name": "jeja.pl",
      "uri_check": "https://www.jeja.pl/user,{account}",
      "e_code": 200,
      "e_string": "Profil użytkownika",
      "m_string": "Niepoprawny login",
      "m_code": 200,
      "known": [
        "kowal",
        "janek"
      ],
      "cat": "misc"
    },
    {
      "name": "Jeuxvideo",
      "uri_check": "https://www.jeuxvideo.com/profil/{account}?mode=infos",
      "e_code": 200,
      "e_string": "- jeuxvideo.com",
      "m_string": "rence des gamers",
      "m_code": 404,
      "known": [
        "jane",
        "alex"
      ],
      "cat": "gaming"
    },
    {
      "name": "Joe Monster",
      "uri_check": "https://joemonster.org/bojownik/{account}",
      "e_code": 200,
      "e_string": "jest prywatny",
      "m_string": "Nie wiem jak ci to powiedzieć",
      "m_code": 200,
      "known": [
        "dandris",
        "lasior"
      ],
      "cat": "misc"
    },
    {
      "name": "joinDOTA",
      "uri_check": "https://www.joindota.com/ajax/search",
      "uri_pretty": "https://www.joindota.com/search?m=edb_player&q={account}",
      "post_body": "search={account}&module=edb_player&language=en",
      "headers": {
        "Content-Type": "application/x-www-form-urlencoded; charset=UTF-8"
      },
      "e_code": 200,
      "e_string": "\"items\":[{",
      "m_string": "\"count\":0",
      "m_code": 200,
      "known": [
        "AngryTestie",
        "amddota2"
      ],
      "cat": "gaming"
    },
    {
      "name": "JSFiddle",
      "uri_check": "https://jsfiddle.net/user/{account}/",
      "e_code": 200,
      "e_string": "Settings - JSFiddle - Code Playground",
      "m_string": "That page doesn't exist.",
      "m_code": 404,
      "known": [
        "john",
        "alex"
      ],
      "cat": "coding"
    },
    {
      "name": "Justforfans",
      "uri_check": "https://justfor.fans/{account}",
      "e_code": 200,
      "e_string": " @ JustFor.Fans",
      "m_string": "",
      "m_code": 302,
      "known": [
        "devinfrancoxxx",
        "RileyChaux"
      ],
      "cat": "xx NSFW xx"
    },
    {
      "name": "Kaggle",
      "uri_check": "https://www.kaggle.com/{account}",
      "e_code": 200,
      "e_string": "property=\"og:username\"",
      "m_string": "<title>Kaggle: Your Home for Data Science</title>",
      "m_code": 404,
      "known": [
        "charmq",
        "tunguz"
      ],
      "cat": "coding"
    },
    {
      "name": "kashipara",
      "uri_check": "https://www.kashipara.com/ajax/checkNewUser.php",
      "uri_pretty": "https://www.kashipara.com/profile/user/{account}",
      "post_body": "id=UserName&value={account}",
      "headers": {
        "Content-Type": "application/x-www-form-urlencoded"
      },
      "e_code": 200,
      "e_string": "\"message\":\"UserName already Exist\"",
      "m_string": "\"message\":\"UserName avalible\"",
      "m_code": 200,
      "known": [
        "lopalopa",
        "westde123"
      ],
      "cat": "tech"
    },
    {
      "name": "Keybase",
      "uri_check": "https://keybase.io/_/api/1.0/user/lookup.json?usernames={account}",
      "uri_pretty": "https://keybase.io/{account}",
      "e_code": 200,
      "e_string": "\"id\":",
      "m_string": "\"them\":[null]",
      "m_code": 200,
      "known": [
        "test",
        "mubix"
      ],
      "cat": "social"
    },
    {
      "name": "Kick",
      "uri_check": "https://kick.com/api/v2/channels/{account}",
      "uri_pretty": "https://kick.com/{account}",
      "e_code": 200,
      "e_string": "\"id\"",
      "m_string": "<title>Not Found</title>",
      "m_code": 404,
      "known": [
        "deepak",
        "anthonyz"
      ],
      "cat": "social",
      "protection": [
        "cloudflare"
      ]
    },
    {
      "name": "Kickstarter",
      "uri_check": "https://www.kickstarter.com/profile/{account}",
      "e_code": 200,
      "e_string": "projects",
      "m_string": "Oops, Something went missing",
      "m_code": 404,
      "known": [
        "john",
        "bob"
      ],
      "cat": "shopping"
    },
    {
      "name": "kik",
      "uri_check": "https://kik.me/{account}",
      "e_code": 200,
      "e_string": "/thumb.jpg\"/>",
      "m_string": "<h1 class=\"display-name\"> </h1>",
      "m_code": 200,
      "known": [
        "adam",
        "smith",
        "jones"
      ],
      "cat": "social"
    },
    {
      "name": "kipin",
      "uri_check": "https://kipin.app/{account}",
      "e_code": 200,
      "e_string": "kipin.app/data/photos/resized2/",
      "m_string": "Page not found. Link expired, broken or wrong.",
      "m_code": 302,
      "known": [
        "monethica",
        "asd_fca"
      ],
      "cat": "business"
    },
    {
      "name": "KnowYourMeme",
      "uri_check": "https://knowyourmeme.com/users/{account}",
      "e_code": 200,
      "e_string": "Contributions",
      "m_string": "404, File Not Found!",
      "m_code": 400,
      "known": [
        "ayumukasuga",
        "butterin-yobread"
      ],
      "cat": "social"
    },
    {
      "name": "Ko-Fi",
      "uri_check": "https://ko-fi.com/{account}",
      "e_code": 200,
      "e_string": "id=\"profile-header\"",
      "m_string": "<title>Object moved</title>",
      "m_code": 302,
      "known": [
        "frank",
        "marcmakescomics"
      ],
      "cat": "social",
      "protection": [
        "cloudflare"
      ]
    },
    {
      "name": "komi",
      "uri_check": "https://api.komi.io/api/talent/usernames/{account}",
      "uri_pretty": "https://{account}.komi.io",
      "e_code": 200,
      "e_string": "accountStatus\":\"active",
      "m_string": "The talent profile was not found",
      "m_code": 404,
      "known": [
        "abbysage",
        "iamdsprings"
      ],
      "cat": "social"
    },
    {
      "name": "Kongregate",
      "uri_check": "https://www.kongregate.com/accounts/{account}",
      "e_code": 200,
      "e_string": "Member Since",
      "m_string": "Sorry, no account with that name was found",
      "m_code": 404,
      "known": [
        "test"
      ],
      "cat": "gaming"
    },
    {
      "name": "Kotburger",
      "uri_check": "https://kotburger.pl/user/{account}",
      "e_code": 200,
      "e_string": "Zamieszcza kotburgery od:",
      "m_string": "Nie znaleziono użytkownika o podanym loginie.",
      "m_code": 200,
      "known": [
        "ania",
        "janek"
      ],
      "cat": "images"
    },
    {
      "name": "Kwai",
      "uri_check": "https://www.kwai.com/@{account}",
      "e_code": 200,
      "e_string": "name=\"title\"",
      "m_string": "<title>Kwai</title>",
      "m_code": 200,
      "known": [
        "carlito",
        "taylor"
      ],
      "cat": "social"
    },
    {
      "name": "kwejk.pl",
      "uri_check": "https://kwejk.pl/uzytkownik/{account}#/tablica/",
      "e_code": 200,
      "e_string": "Kwejki użytkownika",
      "m_string": "404 - strona nie została znaleziona - KWEJK.pl",
      "m_code": 404,
      "known": [
        "test",
        "janek"
      ],
      "cat": "images"
    },
    {
      "name": "Kwork",
      "uri_check": "https://kwork.ru/user_kworks/{account}",
      "uri_pretty": "https://kwork.ru/user/{account}",
      "post_body": "{\"username\":\"{account}\",\"offset\":0,\"limit\":10}",
      "headers": {
        "Content-Type": "application/json"
      },
      "e_code": 200,
      "e_string": "\"success\":true",
      "m_string": "\"success\":false",
      "m_code": 200,
      "known": [
        "ilkarkarakurt",
        "sergeymeshiy"
      ],
      "cat": "social"
    },
    {
      "name": "Last.fm",
      "uri_check": "https://www.last.fm/user/{account}",
      "e_code": 200,
      "e_string": "class=\"header-info\"",
      "m_string": "<h1>404 - Page Not Found</h1>",
      "m_code": 404,
      "known": [
        "anne",
        "alex"
      ],
      "cat": "music"
    },
    {
      "name": "LeakIX",
      "uri_check": "https://leakix.net/u/{account}",
      "e_code": 200,
      "e_string": ">Joined ",
      "m_string": "<title>LeakIX - Server error</title>",
      "m_code": 500,
      "known": [
        "Chocapikk",
        "Hug1337"
      ],
      "cat": "tech",
      "protection": [
        "other"
      ]
    },
    {
      "name": "Learn CW Online",
      "uri_check": "https://lcwo.net/api/user_exists.php",
      "uri_pretty": "https://lcwo.net/profile/{account}",
      "post_body": "username={account}",
      "headers": {
        "Content-Type": "application/x-www-form-urlencoded"
      },
      "e_code": 200,
      "e_string": "\"user_exists\": 1",
      "m_string": "\"user_exists\": 0",
      "m_code": 200,
      "known": [
        "wm3o",
        "test"
      ],
      "cat": "hobby"
    },
    {
      "name": "LeetCode",
      "uri_check": "https://leetcode.com/graphql/",
      "uri_pretty": "https://leetcode.com/u/{account}/",
      "post_body": "{\"query\":\"query userPublicProfile($username: String!) { matchedUser(username: $username) { username } }\",\"variables\":{\"username\":\"{account}\"},\"operationName\":\"userPublicProfile\"}",
      "headers": {
        "Content-Type": "application/json"
      },
      "e_code": 200,
      "e_string": "\"username\":",
      "m_string": "\"matchedUser\":null",
      "m_code": 200,
      "known": [
        "aku_2000",
        "wengh"
      ],
      "cat": "coding"
    },
    {
      "name": "Lemon8",
      "uri_check": "https://www.lemon8-app.com/{account}?region=us",
      "e_code": 200,
      "e_string": "class=\"user-desc-main-info",
      "m_string": "unavailableReason\": \"not_found",
      "m_code": 404,
      "known": [
        "phinyamat",
        "andrianajohnson"
      ],
      "cat": "social"
    },
    {
      "name": "Letterboxd",
      "uri_check": "https://letterboxd.com/{account}/",
      "e_code": 200,
      "e_string": "’s profile on Letterboxd",
      "m_string": "Sorry, we can’t find the page you’ve requested.",
      "m_code": 404,
      "known": [
        "serdaraltin",
        "choi"
      ],
      "cat": "social"
    },
    {
      "name": "LevelBlue",
      "uri_check": "https://otx.alienvault.com/otxapi/auth/validate?username={account}",
      "uri_pretty": "https://otx.alienvault.com/user/{account}/pulses",
      "e_code": 400,
      "e_string": "\"username\": [\"This username is already taken\"]",
      "m_string": "{}",
      "m_code": 200,
      "known": [
        "BotnetExposer",
        "jamesbrine"
      ],
      "cat": "social"
    },
    {
      "name": "Liberapay",
      "uri_check": "https://liberapay.com/{account}",
      "e_code": 200,
      "e_string": "class=\"profile-header\"",
      "m_string": "Response code: 404",
      "m_code": 404,
      "known": [
        "db0",
        "bnjbvr"
      ],
      "cat": "finance",
      "protection": [
        "cloudflare"
      ]
    },
    {
      "name": "LibraryThing",
      "uri_check": "https://www.librarything.com/profile/{account}",
      "e_code": 200,
      "e_string": "<dt>Joined</dt>",
      "m_string": "Error: This user doesn't exist",
      "m_code": 200,
      "known": [
        "test",
        "john"
      ],
      "cat": "hobby"
    },
    {
      "name": "Libretooth.gr (Mastodon Instance)",
      "uri_check": "https://libretooth.gr/api/v1/accounts/lookup?acct={account}",
      "uri_pretty": "https://libretooth.gr/@{account}",
      "e_code": 200,
      "e_string": "display_name",
      "m_string": "Record not found",
      "m_code": 404,
      "known": [
        "infolibre",
        "tzinalilik"
      ],
      "cat": "social"
    },
    {
      "name": "lichess.org",
      "uri_check": "https://lichess.org/api/player/autocomplete?term={account}&exists=1",
      "uri_pretty": "https://lichess.org/@/{account}",
      "e_code": 200,
      "e_string": "true",
      "m_string": "false",
      "m_code": 200,
      "known": [
        "mohammed01",
        "mohammed03"
      ],
      "cat": "gaming"
    },
    {
      "name": "LINE",
      "uri_check": "https://line.me/R/ti/p/@{account}?from=page",
      "e_code": 200,
      "e_string": "Add LINE Friends via QR Code",
      "m_string": "404 Not Found",
      "m_code": 404,
      "known": [
        "roseareal",
        "yoasobi"
      ],
      "cat": "social"
    },
    {
      "name": "Linktree",
      "uri_check": "https://linktr.ee/{account}",
      "e_code": 200,
      "e_string": "\"uuid\":",
      "m_string": "\"statusCode\":404",
      "m_code": 404,
      "known": [
        "anne",
        "alex"
      ],
      "cat": "social"
    },
    {
      "name": "linux.org.ru",
      "uri_check": "https://www.linux.org.ru/people/{account}/profile",
      "e_code": 200,
      "e_string": "Дата регистрации",
      "m_string": "Пользователя не существует",
      "m_code": 404,
      "known": [
        "john",
        "bob"
      ],
      "cat": "tech"
    },
    {
      "name": "Livejournal",
      "uri_check": "https://{account}.livejournal.com",
      "strip_bad_char": ".",
      "e_code": 200,
      "e_string": "<link rel=\"canonical\" href=\"",
      "m_string": "<title>Unknown Journal",
      "m_code": 404,
      "known": [
        "jill",
        "john"
      ],
      "cat": "blog"
    },
    {
      "name": "livemaster.ru",
      "uri_check": "https://www.livemaster.ru/{account}",
      "e_code": 200,
      "e_string": "<title>Магазин мастера",
      "m_string": "<title>Вы попали на несуществующую страницу",
      "m_code": 404,
      "known": [
        "redart",
        "ellentoy"
      ],
      "cat": "shopping"
    },
    {
      "name": "lobste.rs",
      "uri_check": "https://lobste.rs/u/{account}",
      "e_code": 200,
      "e_string": "Joined",
      "m_string": "The resource you requested was not found, or the story has been deleted.",
      "m_code": 404,
      "known": [
        "john",
        "bob"
      ],
      "cat": "tech"
    },
    {
      "name": "LoLProfile",
      "uri_check": "https://lolprofile.net/search/world/{account}-world",
      "e_code": 200,
      "e_string": "class=\"content sw\">",
      "m_string": "We could not find any results, please try again later or check your input.",
      "m_code": 200,
      "known": [
        "bea",
        "wild"
      ],
      "cat": "gaming"
    },
    {
      "name": "Lor.sh (Mastodon Instance)",
      "uri_check": "https://lor.sh/api/v1/accounts/lookup?acct={account}",
      "uri_pretty": "https://lor.sh/@{account}",
      "e_code": 200,
      "e_string": "display_name",
      "m_string": "Record not found",
      "m_code": 404,
      "known": [
        "dump_stack",
        "lamountain"
      ],
      "cat": "social"
    },
    {
      "name": "lowcygier.pl",
      "uri_check": "https://bazar.lowcygier.pl/user/{account}",
      "e_code": 200,
      "e_string": "Zarejestrowany",
      "m_string": "Błąd 404 - Podana strona nie istnieje",
      "m_code": 404,
      "known": [
        "armin",
        "janek"
      ],
      "cat": "gaming"
    },
    {
      "name": "MAGABOOK",
      "uri_check": "https://magabook.com/{account}",
      "e_code": 200,
      "e_string": "Timeline",
      "m_string": "",
      "m_code": 302,
      "known": [
        "KristenSuzanne",
        "mikeflbmer"
      ],
      "cat": "social"
    },
    {
      "name": "Magix",
      "uri_check": "https://www.magix.info/us/users/profile/{account}/",
      "e_code": 200,
      "e_string": "About me",
      "m_string": "Page not found",
      "m_code": 200,
      "known": [
        "baywolfmusic",
        "johnebaker"
      ],
      "cat": "music"
    },
    {
      "name": "Malpedia Actors",
      "uri_check": "https://malpedia.caad.fkie.fraunhofer.de/actor/{account}",
      "e_code": 200,
      "e_string": "href=\"/actors\"",
      "m_string": "Page not Found.",
      "m_code": 404,
      "known": [
        "USDoD",
        "AeroBlade"
      ],
      "cat": "tech"
    },
    {
      "name": "MapMyTracks",
      "uri_check": "https://www.mapmytracks.com/{account}",
      "e_code": 200,
      "e_string": "Daily distance this week",
      "m_string": "Outside together",
      "m_code": 302,
      "known": [
        "ulirad",
        "CBSloan"
      ],
      "cat": "health"
    },
    {
      "name": "Mapstodon.space (Mastodon Instance)",
      "uri_check": "https://mapstodon.space/api/v1/accounts/lookup?acct={account}",
      "uri_pretty": "https://mapstodon.space/@{account}",
      "e_code": 200,
      "e_string": "display_name",
      "m_string": "Record not found",
      "m_code": 404,
      "known": [
        "Autumnhussar",
        "jeremy"
      ],
      "cat": "social"
    },
    {
      "name": "Maroc_nl",
      "uri_check": "https://www.maroc.nl/forums/members/{account}.html",
      "e_code": 200,
      "e_string": "Bekijk Profiel:",
      "m_string": "Deze gebruiker is niet geregistreerd",
      "m_code": 200,
      "known": [
        "brahim",
        "brahim01"
      ],
      "cat": "social"
    },
    {
      "name": "Marshmallow",
      "uri_check": "https://marshmallow-qa.com/{account}",
      "e_code": 200,
      "e_string": "さんにメッセージをおくる",
      "m_string": "For compensation, here are cats for you.",
      "m_code": 404,
      "known": [
        "yuino_fox",
        "momo"
      ],
      "cat": "social"
    },
    {
      "name": "Martech",
      "uri_check": "https://martech.org/author/{account}/",
      "e_code": 200,
      "e_string": "twitter:site",
      "m_string": "Page not found",
      "m_code": 404,
      "known": [
        "mani-karthik",
        "james-green"
      ],
      "cat": "business"
    },
    {
      "name": "Massage Anywhere",
      "uri_check": "https://www.massageanywhere.com/profile/{account}",
      "e_code": 200,
      "e_string": "<title>MassageAnywhere.com Profile for ",
      "m_string": "<title>MassageAnywhere.com: Search Results</title>",
      "m_code": 200,
      "known": [
        "lorilmccluskey",
        "LomiNYC"
      ],
      "cat": "health"
    },
    {
      "name": "masto.ai",
      "uri_check": "https://masto.ai/@{account}",
      "e_code": 200,
      "e_string": "@masto.ai) - Mastodon</title>",
      "m_string": "The page you are looking for isn&#39;t here.",
      "m_code": 404,
      "known": [
        "rbreich",
        "stux"
      ],
      "cat": "social"
    },
    {
      "name": "Masto.nyc (Mastodon Instance)",
      "uri_check": "https://masto.nyc/api/v1/accounts/lookup?acct={account}",
      "uri_pretty": "https://masto.nyc/@{account}",
      "e_code": 200,
      "e_string": "display_name",
      "m_string": "Record not found",
      "m_code": 404,
      "known": [
        "seano",
        "jayjay718"
      ],
      "cat": "social"
    },
    {
      "name": "Mastodon API",
      "uri_check": "https://mastodon.social/api/v2/search?q={account}&limit=1&type=accounts",
      "uri_pretty": "https://mastodon.social/api/v2/search?q={account}&type=accounts",
      "e_code": 200,
      "e_string": "display_name",
      "m_string": "\"accounts\":[]",
      "m_code": 404,
      "known": [
        "Richard_Littler",
        "webbreacher"
      ],
      "cat": "social"
    },
    {
      "name": "Mastodon-101010.pl",
      "uri_check": "https://101010.pl/@{account}",
      "e_code": 200,
      "e_string": "@101010.pl",
      "m_string": "The page you are looking for isn&#39;t here.",
      "m_code": 404,
      "known": [
        "szekspir",
        "xaphanpl"
      ],
      "cat": "social"
    },
    {
      "name": "Mastodon-C.IM",
      "uri_check": "https://c.im/@{account}",
      "e_code": 200,
      "e_string": "@c.im) - C.IM</title>",
      "m_string": "<title>The page you are looking for isn&#39;t here",
      "m_code": 404,
      "known": [
        "admin",
        "paidugroup"
      ],
      "cat": "social"
    },
    {
      "name": "Mastodon-Chaos.social",
      "uri_check": "https://chaos.social/@{account}",
      "e_code": 200,
      "e_string": "@chaos.social) - chaos.social</title>",
      "m_string": "The page you are looking for isn&#39;t here.",
      "m_code": 404,
      "known": [
        "dictvm",
        "sml"
      ],
      "cat": "social"
    },
    {
      "name": "Mastodon-climatejustice.rocks",
      "uri_check": "https://climatejustice.rocks/api/v1/accounts/lookup?acct={account}",
      "uri_pretty": "https://climatejustice.rocks/@{account}",
      "e_code": 200,
      "e_string": "username\":",
      "m_string": "Record not found",
      "m_code": 404,
      "known": [
        "paula",
        "PaulaToThePeople"
      ],
      "cat": "social"
    },
    {
      "name": "Mastodon-Defcon",
      "uri_check": "https://defcon.social/@{account}",
      "e_code": 200,
      "e_string": "- DEF CON Social</title>",
      "m_string": "The page you are looking for isn&#39;t here.",
      "m_code": 404,
      "known": [
        "defcon",
        "buttersnatcher"
      ],
      "cat": "social"
    },
    {
      "name": "Mastodon-mastodon",
      "uri_check": "https://mastodon.social/@{account}",
      "e_code": 200,
      "e_string": "profile:username",
      "m_string": "The page you are looking for isn't here.",
      "m_code": 404,
      "known": [
        "john",
        "alex"
      ],
      "cat": "social"
    },
    {
      "name": "Mastodon-meow.social",
      "uri_check": "https://meow.social/@{account}",
      "e_code": 200,
      "e_string": "- the mastodon instance for creatures fluffy, scaly and otherwise</title>",
      "m_string": "The page you are looking for isn&#39;t here.",
      "m_code": 404,
      "known": [
        "meow",
        "novra"
      ],
      "cat": "social"
    },
    {
      "name": "Mastodon-mstdn.io",
      "uri_check": "https://mstdn.io/@{account}",
      "e_code": 200,
      "e_string": "@mstdn.io) - Mastodon",
      "m_string": "The page you are looking for isn&#39;t here.",
      "m_code": 404,
      "known": [
        "mike",
        "greg"
      ],
      "cat": "social"
    },
    {
      "name": "Mastodon-pol.social",
      "uri_check": "https://pol.social/@{account}",
      "e_code": 200,
      "e_string": "@pol.social",
      "m_string": "The page you are looking for isn't here.",
      "m_code": 404,
      "known": [
        "ftdl",
        "ducensor"
      ],
      "cat": "social"
    },
    {
      "name": "Mastodon-rigcz.club",
      "uri_check": "https://rigcz.club/@{account}",
      "e_code": 200,
      "e_string": "@rigcz.club",
      "m_string": "The page you are looking for isn't here.",
      "m_code": 404,
      "known": [
        "blazej",
        "adam"
      ],
      "cat": "social"
    },
    {
      "name": "Mastodon-social_tchncs",
      "uri_check": "https://social.tchncs.de/@{account}",
      "e_code": 200,
      "e_string": "profile:username",
      "m_string": "The page you are looking for isn&#39;t here",
      "m_code": 301,
      "known": [
        "michael",
        "frank"
      ],
      "cat": "social"
    },
    {
      "name": "Mastodon-Toot.Community",
      "uri_check": "https://toot.community/@{account}",
      "e_code": 200,
      "e_string": "@toot.community) - toot.community</title>",
      "m_string": "The page you are looking for isn&#39;t here.",
      "m_code": 404,
      "known": [
        "Johnny",
        "jorijn"
      ],
      "cat": "social"
    },
    {
      "name": "Mastodon.online",
      "uri_check": "https://mastodon.online/@{account}",
      "e_code": 200,
      "e_string": "@mastodon.online) - Mastodon</title>",
      "m_string": "<title>The page you are looking for isn&#39;t here.",
      "m_code": 404,
      "known": [
        "Gargron",
        "RDHale"
      ],
      "cat": "social"
    },
    {
      "name": "Mastodonbooks.net (Mastodon Instance)",
      "uri_check": "https://mastodonbooks.net/api/v1/accounts/lookup?acct={account}",
      "uri_pretty": "https://mastodonbooks.net/@{account}",
      "e_code": 200,
      "e_string": "display_name",
      "m_string": "Record not found",
      "m_code": 404,
      "known": [
        "RogerRemacle",
        "eugnick"
      ],
      "cat": "social"
    },
    {
      "name": "MCName (Minecraft)",
      "uri_check": "https://mcname.info/en/search?q={account}",
      "e_code": 200,
      "e_string": "card mb-3 text-monospace",
      "m_string": "alert alert-success px-0 py-1",
      "m_code": 200,
      "known": [
        "unrevive",
        "nxtuny"
      ],
      "cat": "gaming"
    },
    {
      "name": "MCUUID (Minecraft)",
      "uri_check": "https://playerdb.co/api/player/minecraft/{account}",
      "uri_pretty": "https://mcuuid.net/?q={account}",
      "e_code": 200,
      "e_string": "Successfully found player by given ID.",
      "m_string": "minecraft.api_failure",
      "m_code": 200,
      "known": [
        "smithy",
        "bob"
      ],
      "cat": "gaming"
    },
    {
      "name": "Medium",
      "uri_check": "https://medium.com/@{account}/about",
      "strip_bad_char": ".",
      "e_code": 200,
      "e_string": "Medium member since",
      "m_string": "Out of nothing, something",
      "m_code": 404,
      "known": [
        "zulie",
        "jessicalexicus"
      ],
      "cat": "news"
    },
    {
      "name": "medyczka.pl",
      "uri_check": "http://medyczka.pl/user/{account}",
      "e_code": 200,
      "e_string": "Lista uzytkownikow",
      "m_string": "This user has not registered and therefore does not have a profile to view.",
      "m_code": 200,
      "known": [
        "test",
        "janek"
      ],
      "cat": "health"
    },
    {
      "name": "meet me",
      "uri_check": "https://www.meetme.com/{account}",
      "e_code": 200,
      "e_string": "<title>Meet people like ",
      "m_string": "<title>MeetMe - Chat and Meet New People</title",
      "m_code": 302,
      "known": [
        "john",
        "marsha"
      ],
      "cat": "dating"
    },
    {
      "name": "Metacritic",
      "uri_check": "https://www.metacritic.com/user/{account}/",
      "e_code": 200,
      "e_string": "class=\"c-pageProfile-wrapper\"",
      "m_string": "class=\"c-error404\"",
      "m_code": 404,
      "known": [
        "Mcguy",
        "goldzweig"
      ],
      "cat": "hobby"
    },
    {
      "name": "Minds",
      "uri_check": "https://www.minds.com/api/v3/register/validate?username={account}",
      "uri_pretty": "https://www.minds.com/{account}/",
      "e_code": 200,
      "e_string": "\"valid\":false",
      "m_string": "\"valid\":true",
      "m_code": 200,
      "known": [
        "gigan996",
        "mindsgaming"
      ],
      "cat": "social"
    },
    {
      "name": "Minecraft List",
      "uri_check": "https://minecraftlist.com/players/{account}",
      "e_code": 200,
      "e_string": "-->was seen on<!--",
      "m_string": "0 Minecraft servers recently",
      "m_code": 200,
      "known": [
        "fear837",
        "dream"
      ],
      "cat": "gaming"
    },
    {
      "name": "mintme",
      "uri_check": "https://www.mintme.com/token/{account}",
      "e_code": 200,
      "e_string": "token | mintMe",
      "m_string": "Page not found",
      "m_code": 404,
      "known": [
        "john",
        "crypto"
      ],
      "cat": "finance"
    },
    {
      "name": "Mistrzowie",
      "uri_check": "https://mistrzowie.org/user/{account}",
      "e_code": 200,
      "e_string": "Profil użytkownika",
      "m_string": "Nie znaleziono użytkownika o podanym loginie.",
      "m_code": 200,
      "known": [
        "test",
        "janek"
      ],
      "cat": "images"
    },
    {
      "name": "Mix",
      "uri_check": "https://mix.com/{account}/",
      "e_code": 200,
      "e_string": "<title>@",
      "m_string": "The best content from the open web, personalized.",
      "m_code": 302,
      "known": [
        "test",
        "mixpicks"
      ],
      "cat": "social"
    },
    {
      "name": "Mixcloud",
      "uri_check": "https://api.mixcloud.com/{account}/",
      "uri_pretty": "https://www.mixcloud.com/{account}/",
      "e_code": 200,
      "e_string": "\"username\":",
      "m_string": "\"error\":",
      "m_code": 404,
      "known": [
        "DjHunnyBee",
        "vegarecords"
      ],
      "cat": "music"
    },
    {
      "name": "Mixi",
      "uri_check": "https://mixi.jp/view_community.pl?id={account}",
      "e_code": 200,
      "e_string": "| mixiコミュニティ</title>",
      "m_string": "データがありません",
      "m_code": 200,
      "known": [
        "2854333",
        "19123"
      ],
      "cat": "social"
    },
    {
      "name": "Mixlr",
      "uri_check": "https://api.mixlr.com/users/{account}",
      "uri_pretty": "https://mixlr.com/{account}/",
      "e_code": 200,
      "e_string": "\"id\":",
      "m_string": "\"error\":\"Resource not found\"",
      "m_code": 404,
      "known": [
        "test",
        "john"
      ],
      "cat": "music"
    },
    {
      "name": "Mmorpg",
      "uri_check": "https://forums.mmorpg.com/profile/{account}",
      "e_code": 200,
      "e_string": "MMORPG.com Forums",
      "m_string": "404 Not Not_Found",
      "m_code": 404,
      "known": [
        "TheDalaiBomba",
        "MadLovin"
      ],
      "cat": "gaming"
    },
    {
      "name": "MobileGTA.net",
      "uri_check": "https://www.mobilegta.net/en/user/{account}",
      "e_code": 200,
      "e_string": "userpage_user",
      "m_string": "<h1>404 Not Found",
      "m_code": 200,
      "known": [
        "daniel",
        "franco"
      ],
      "cat": "gaming"
    },
    {
      "name": "Mod DB",
      "uri_check": "https://www.moddb.com/html/scripts/autocomplete.php?a=username&q={account}",
      "uri_pretty": "https://www.moddb.com/members/{account}",
      "e_code": 200,
      "e_string": "\"available\":false",
      "m_string": "\"available\":true",
      "m_code": 200,
      "known": [
        "sprinklesoup",
        "emargy"
      ],
      "cat": "gaming"
    },
    {
      "name": "MODX.im",
      "uri_check": "https://modx.evo.im/profile/{account}/",
      "e_code": 200,
      "e_string": "class=\"profile\"",
      "m_string": "class=\"content-error\"",
      "m_code": 404,
      "known": [
        "Grinyaha",
        "kymage"
      ],
      "cat": "tech"
    },
    {
      "name": "Monkeytype",
      "uri_check": "https://api.monkeytype.com/users/{account}/profile",
      "uri_pretty": "https://monkeytype.com/profile/{account}",
      "e_code": 200,
      "e_string": "\"message\":\"Profile retrieved\"",
      "m_string": "\"message\":\"User not found\"",
      "m_code": 404,
      "known": [
        "rocket",
        "risenrelic"
      ],
      "cat": "coding"
    },
    {
      "name": "Moto Trip",
      "uri_check": "https://moto-trip.com/profil/{account}",
      "e_code": 200,
      "e_string": "<h1 class=\"h2\">Profil de ",
      "m_string": "<h1>Page introuvable</h1>",
      "m_code": 404,
      "known": [
        "aesthetics",
        "pif"
      ],
      "cat": "hobby"
    },
    {
      "name": "Motokiller",
      "uri_check": "https://mklr.pl/user/{account}",
      "e_code": 200,
      "e_string": "Zamieszcza materiały od:",
      "m_string": "Nie znaleziono użytkownika o podanym loginie.",
      "m_code": 200,
      "known": [
        "test",
        "janek"
      ],
      "cat": "images"
    },
    {
      "name": "Moxfield",
      "uri_check": "https://api2.moxfield.com/v1/users/{account}",
      "uri_pretty": "https://www.moxfield.com/users/{account}",
      "e_code": 200,
      "e_string": "\"userName\":",
      "m_string": "\"status\":404",
      "m_code": 404,
      "known": [
        "gamer",
        "Carlos01"
      ],
      "cat": "gaming"
    },
    {
      "name": "mssg.me",
      "uri_check": "https://{account}.mssg.me/",
      "e_code": 200,
      "e_string": "property=\"og:title\"",
      "m_string": "id=\"page_404\"",
      "m_code": 404,
      "known": [
        "drrry",
        "david"
      ],
      "cat": "social"
    },
    {
      "name": "Muck Rack",
      "uri_check": "https://muckrack.com/{account}",
      "e_code": 200,
      "e_string": "on Muck Rack",
      "m_string": "Oh no! Page not found.",
      "m_code": 404,
      "known": [
        "john"
      ],
      "cat": "news"
    },
    {
      "name": "Musician.social (Mastodon Instance)",
      "uri_check": "https://musician.social/api/v1/accounts/lookup?acct={account}",
      "uri_pretty": "https://musician.social/@{account}",
      "e_code": 200,
      "e_string": "display_name",
      "m_string": "Record not found",
      "m_code": 404,
      "known": [
        "Alizar",
        "weisjohan"
      ],
      "cat": "social"
    },
    {
      "name": "musictraveler",
      "uri_check": "https://www.musictraveler.com/en/users/{account}/",
      "e_code": 200,
      "e_string": "on Music Traveler</title>",
      "m_string": "<title>Page Not found</title>",
      "m_code": 404,
      "known": [
        "dave",
        "sarah"
      ],
      "cat": "music"
    },
    {
      "name": "MUYZORRAS",
      "uri_check": "https://www.muyzorras.com/usuarios/{account}",
      "e_code": 200,
      "e_string": "og:title",
      "m_string": "<title>Error 404",
      "m_code": 404,
      "known": [
        "anuel",
        "esteban"
      ],
      "cat": "xx NSFW xx"
    },
    {
      "name": "my_instants",
      "uri_check": "https://www.myinstants.com/en/profile/{account}/",
      "e_code": 200,
      "e_string": " | Myinstants</title>",
      "m_string": "Page not found",
      "m_code": 404,
      "known": [
        "daniel01",
        "dave"
      ],
      "cat": "music"
    },
    {
      "name": "MyAnimeList",
      "uri_check": "https://myanimelist.net/profile/{account}",
      "e_code": 200,
      "e_string": "Profile - MyAnimeList.net",
      "m_string": "<title>404 Not Found",
      "m_code": 404,
      "known": [
        "test",
        "admin"
      ],
      "cat": "social"
    },
    {
      "name": "MyBuilder.com",
      "uri_check": "https://www.mybuilder.com/profile/view/{account}",
      "e_code": 200,
      "e_string": "feedback",
      "m_string": "Whoops! You broke our site!",
      "m_code": 404,
      "known": [
        "blue",
        "john"
      ],
      "cat": "social"
    },
    {
      "name": "MyFitnessPal Author",
      "uri_check": "https://blog.myfitnesspal.com/author/{account}/",
      "e_code": 200,
      "e_string": "About the Author",
      "m_string": "<title>Page not found ",
      "m_code": 404,
      "known": [
        "lauren-krouse",
        "julia-malacoff"
      ],
      "cat": "health"
    },
    {
      "name": "MyFitnessPal Community",
      "uri_check": "https://community.myfitnesspal.com/en/profile/{account}",
      "e_code": 200,
      "e_string": ">Last Active<",
      "m_string": "User Not Found",
      "m_code": 404,
      "known": [
        "malibu927",
        "L1zardQueen"
      ],
      "cat": "health"
    },
    {
      "name": "MyLot",
      "uri_check": "https://www.mylot.com/{account}",
      "e_code": 200,
      "e_string": "on myLot</title>",
      "m_string": " / Whoops!",
      "m_code": 404,
      "known": [
        "Tampa_girl7"
      ],
      "cat": "social"
    },
    {
      "name": "MYM",
      "uri_check": "https://mym.fans/{account}",
      "e_code": 200,
      "e_string": "class=\"page profile\"",
      "m_string": "class=\"page page-404\"",
      "m_code": 404,
      "known": [
        "Unmissabl",
        "Nicolasmauranmedium"
      ],
      "cat": "social"
    },
    {
      "name": "MyNickname",
      "uri_check": "https://mynickname.com/en/search?q={account}",
      "e_code": 200,
      "e_string": "nickname found:</h2>",
      "m_string": "<h2>Nickname not found. Try searching for similar nicknames.</h2>",
      "m_code": 200,
      "known": [
        "tw1st",
        "0xDEFACED"
      ],
      "cat": "misc"
    },
    {
      "name": "myportfolio",
      "uri_check": "https://{account}.myportfolio.com/work",
      "strip_bad_char": ".",
      "e_code": 200,
      "e_string": "class=\"page-title",
      "m_string": "<title>Adobe Portfolio | Build your own personalized website</title>",
      "m_code": 302,
      "known": [
        "artkonina",
        "fox"
      ],
      "cat": "misc"
    },
    {
      "name": "MySpace",
      "uri_check": "https://myspace.com/{account}",
      "e_code": 200,
      "e_string": "<!-- Profile -->",
      "m_string": "<!-- 404 -->",
      "m_code": 404,
      "known": [
        "alice",
        "bob"
      ],
      "cat": "social"
    },
    {
      "name": "Myspreadshop",
      "uri_check": "https://myspreadshop.de/{account}/shopData/list",
      "uri_pretty": "https://{account}.myspreadshop.com",
      "e_code": 200,
      "e_string": "siteName",
      "m_string": "not found",
      "m_code": 404,
      "known": [
        "arukori",
        "honey"
      ],
      "cat": "business"
    },
    {
      "name": "myWishBoard",
      "uri_check": "https://mywishboard.com/@{account}",
      "e_code": 200,
      "e_string": "class=\"MwbUserHeader\"",
      "m_string": "class=\"MwbError\"",
      "m_code": 404,
      "known": [
        "ke7_2024",
        "alekseevvasil"
      ],
      "cat": "shopping"
    },
    {
      "name": "naija_planet",
      "uri_check": "https://naijaplanet.com/{account}",
      "e_code": 200,
      "e_string": "dating Profile, ",
      "m_string": "- NaijaPlanet!",
      "m_code": 200,
      "known": [
        "daniel01",
        "wales73"
      ],
      "cat": "dating"
    },
    {
      "name": "nairaland",
      "uri_check": "https://www.nairaland.com/{account}",
      "e_code": 200,
      "e_string": "s Profile",
      "m_string": "404: Page Not Found",
      "m_code": 301,
      "known": [
        "amakaone",
        "seun"
      ],
      "cat": "news"
    },
    {
      "name": "NaturalNews",
      "uri_check": "https://naturalnews.com/author/{account}/",
      "e_code": 200,
      "e_string": "All posts by",
      "m_string": "The page you are looking for cannot be found or is no longer available.",
      "m_code": 200,
      "known": [
        "jdheyes",
        "healthranger"
      ],
      "cat": "political"
    },
    {
      "name": "Naver",
      "uri_check": "https://blog.naver.com/{account}",
      "e_code": 200,
      "e_string": " : 네이버 블로그",
      "m_string": "페이지를 찾을 수 없습니다",
      "m_code": 500,
      "known": [
        "bob",
        "blue"
      ],
      "cat": "social"
    },
    {
      "name": "Neocities",
      "uri_check": "https://neocities.org/site/{account}",
      "e_code": 200,
      "e_string": "noindex, follow",
      "m_string": "- Not Found</title>",
      "m_code": 404,
      "known": [
        "fauux",
        "sadgrl"
      ],
      "cat": "social"
    },
    {
      "name": "netvibes",
      "uri_check": "https://www.netvibes.com/{account}",
      "e_code": 200,
      "e_string": "userId",
      "m_string": "Page not found",
      "m_code": 404,
      "known": [
        "nebkacrea",
        "cdiljda"
      ],
      "cat": "social"
    },
    {
      "name": "Newgrounds",
      "uri_check": "https://{account}.newgrounds.com/",
      "strip_bad_char": ".",
      "e_code": 200,
      "e_string": "user-header-name",
      "m_string": "Whoops, that's a swing and a miss!",
      "m_code": 404,
      "known": [
        "john",
        "bob"
      ],
      "cat": "gaming"
    },
    {
      "name": "newmeet",
      "uri_check": "https://www.newmeet.com/en/profile/{account}/",
      "e_code": 200,
      "e_string": "<h2>The profile of",
      "m_string": "Chat with , , ,  - ",
      "m_code": 200,
      "known": [
        "Harmonie06",
        "Bach007"
      ],
      "cat": "dating"
    },
    {
      "name": "Nifty Gateway",
      "uri_check": "https://api.niftygateway.com/user/profile-and-offchain-nifties-by-url/?profile_url={account}",
      "uri_pretty": "https://www.niftygateway.com/profile/{account}/",
      "e_code": 200,
      "e_string": "&quot;didSucceed&quot;: true",
      "m_string": "&quot;didSucceed&quot;: false",
      "m_code": 400,
      "known": [
        "kobej",
        "exolorian"
      ],
      "cat": "social"
    },
    {
      "name": "Nightbot",
      "uri_check": "https://api.nightbot.tv/1/channels/t/{account}",
      "uri_pretty": "https://nightbot.tv/t/{account}/commands",
      "e_code": 200,
      "e_string": "\"status\":200",
      "m_string": "\"status\":404",
      "m_code": 404,
      "known": [
        "saevid",
        "proxyfox"
      ],
      "cat": "social"
    },
    {
      "name": "nihbuatjajan",
      "uri_check": "https://www.nihbuatjajan.com/{account}",
      "e_code": 200,
      "e_string": ") | Nih buat jajan</title>",
      "m_string": "<title>Nih Buat Jajan</title>",
      "m_code": 302,
      "known": [
        "banyusadewa",
        "danirachmat"
      ],
      "cat": "social"
    },
    {
      "name": "Nitecrew (Mastodon Instance)",
      "uri_check": "https://nitecrew.rip/api/v1/accounts/lookup?acct={account}",
      "uri_pretty": "https://nitecrew.rip/@{account}",
      "e_code": 200,
      "e_string": "display_name",
      "m_string": "Record not found",
      "m_code": 404,
      "known": [
        "Myxx",
        "honey"
      ],
      "cat": "social"
    },
    {
      "name": "nnru",
      "uri_check": "https://{account}.www.nn.ru",
      "strip_bad_char": ".",
      "e_code": 200,
      "e_string": "<title> ",
      "m_string": "<title>Ошибка 404 -",
      "m_code": 404,
      "known": [
        "lena",
        "slava"
      ],
      "cat": "social"
    },
    {
      "name": "NotABug",
      "uri_check": "https://notabug.org/{account}",
      "e_code": 200,
      "e_string": "class=\"user profile\"",
      "m_string": "alt=\"404\"",
      "m_code": 404,
      "known": [
        "notabug",
        "hp",
        "zPlus"
      ],
      "cat": "coding"
    },
    {
      "name": "Note",
      "uri_check": "https://note.com/{account}",
      "e_code": 200,
      "e_string": "フォロワー",
      "m_string": "お探しのページが見つかりません。",
      "m_code": 404,
      "known": [
        "honey",
        "yui"
      ],
      "cat": "social"
    },
    {
      "name": "npm",
      "uri_check": "https://www.npmjs.com/~{account}",
      "e_code": 200,
      "e_string": "\"id\":",
      "m_string": "<h1>not found</h1>",
      "m_code": 404,
      "known": [
        "npm",
        "rich_harris"
      ],
      "cat": "coding"
    },
    {
      "name": "oglaszamy24h.pl",
      "uri_check": "https://oglaszamy24h.pl/profil,{account}",
      "e_code": 200,
      "e_string": "Profil użytkownika:",
      "m_string": "Nieprawidłowy link, w bazie danych nie istnieje użytkownik o podanym loginie",
      "m_code": 404,
      "known": [
        "kowal",
        "janek"
      ],
      "cat": "shopping"
    },
    {
      "name": "ok.ru",
      "uri_check": "https://ok.ru/{account}",
      "e_code": 200,
      "e_string": "| OK",
      "m_string": "class=\"p404_t",
      "m_code": 404,
      "known": [
        "john",
        "aleksandrvasillev"
      ],
      "cat": "social"
    },
    {
      "name": "okidoki",
      "uri_check": "https://m.okidoki.ee/ru/users/{account}/",
      "e_code": 200,
      "e_string": "Пользователь",
      "m_string": "Страница не найдена",
      "m_code": 404,
      "known": [
        "nastya3",
        "nastya"
      ],
      "cat": "misc"
    },
    {
      "name": "omg.lol",
      "uri_check": "https://api.omg.lol/address/{account}/info",
      "uri_pretty": "https://{account}.omg.lol",
      "strip_bad_char": "@.",
      "e_code": 200,
      "e_string": "\"success\": true",
      "m_string": "\"success\": false",
      "m_code": 200,
      "known": [
        "cwa",
        "adam"
      ],
      "cat": "social"
    },
    {
      "name": "OnlySearch (OnlyFans)",
      "uri_check": "https://onlysearch.co/api/search?keyword={account}",
      "uri_pretty": "https://onlysearch.co/profiles?keyword={account}",
      "e_code": 200,
      "e_string": "\"hits\":[{",
      "m_string": "\"hits\":[]",
      "m_code": 200,
      "known": [
        "miaimani",
        "milaamour"
      ],
      "cat": "xx NSFW xx"
    },
    {
      "name": "Opencollective",
      "uri_check": "https://opencollective.com/{account}",
      "e_code": 200,
      "e_string": "- Open Collective",
      "m_string": "Not Found",
      "m_code": 200,
      "known": [
        "john",
        "bob"
      ],
      "cat": "finance"
    },
    {
      "name": "OpenSource",
      "uri_check": "https://opensource.com/users/{account}",
      "e_code": 200,
      "e_string": "\"contentID\":",
      "m_string": "\"errorCode\": \"404\"",
      "m_code": 404,
      "known": [
        "wuweijie",
        "alansmithee"
      ],
      "cat": "tech"
    },
    {
      "name": "OpenStreetMap",
      "uri_check": "https://www.openstreetmap.org/user/{account}",
      "e_code": 200,
      "e_string": "Mapper since:",
      "m_string": "does not exist",
      "m_code": 404,
      "known": [
        "kemkim",
        "MapmasterBit"
      ],
      "cat": "social"
    },
    {
      "name": "OpenStreetMap Wiki",
      "uri_check": "https://wiki.openstreetmap.org/w/api.php?action=query&format=json&list=users&ususers={account}",
      "uri_pretty": "https://wiki.openstreetmap.org/wiki/User:{account}",
      "e_code": 200,
      "e_string": "\"userid\":",
      "m_string": "\"missing\":\"\"",
      "m_code": 200,
      "known": [
        "kemkim"
      ],
      "cat": "social"
    },
    {
      "name": "Oper.ru",
      "uri_check": "https://oper.ru/visitors/info.php?t={account}",
      "e_code": 200,
      "e_string": "Информация о пользователе",
      "m_string": "Нет такого пользователя",
      "m_code": 200,
      "known": [
        "Goblin",
        "Баир Иринчеев"
      ],
      "cat": "tech"
    },
    {
      "name": "OPGG",
      "uri_check": "https://eune.op.gg/summoners/eune/{account}",
      "e_code": 200,
      "e_string": "- Summoner Stats - League of Legends",
      "m_string": "Guide - OP.GG",
      "m_code": 200,
      "known": [
        "xin",
        "carlos01"
      ],
      "cat": "gaming"
    },
    {
      "name": "Orbys",
      "uri_check": "https://orbys.net/{account}",
      "e_code": 200,
      "e_string": "profile_user_image",
      "m_string": "The page you are looking for cannot be found.",
      "m_code": 404,
      "known": [
        "txmustang302"
      ],
      "cat": "social"
    },
    {
      "name": "Origins.Habbo.com",
      "uri_check": "https://origins.habbo.com/api/public/users?name={account}",
      "e_code": 200,
      "e_string": "uniqueId",
      "m_string": "not-found",
      "m_code": 404,
      "known": [
        "john",
        "jane"
      ],
      "cat": "gaming"
    },
    {
      "name": "Origins.Habbo.com.br",
      "uri_check": "https://origins.habbo.com.br/api/public/users?name={account}",
      "e_code": 200,
      "e_string": "uniqueId",
      "m_string": "not-found",
      "m_code": 404,
      "known": [
        "carlos",
        "pedro"
      ],
      "cat": "gaming"
    },
    {
      "name": "Origins.Habbo.es",
      "uri_check": "https://origins.habbo.es/api/public/users?name={account}",
      "e_code": 200,
      "e_string": "uniqueId",
      "m_string": "not-found",
      "m_code": 404,
      "known": [
        "carlos",
        "mary"
      ],
      "cat": "gaming"
    },
    {
      "name": "osu!",
      "uri_check": "https://osu.ppy.sh/users/{account}",
      "e_code": 302,
      "e_string": "",
      "m_string": "User not found! ;_;",
      "m_code": 404,
      "known": [
        "stretches",
        "spiken8"
      ],
      "cat": "gaming"
    },
    {
      "name": "Our Freedom Book",
      "uri_check": "https://www.ourfreedombook.com/{account}",
      "e_code": 200,
      "e_string": "meta property=\"og:",
      "m_string": "Sorry, page not found",
      "m_code": 302,
      "known": [
        "DaveLipsky",
        "StarlaJene"
      ],
      "cat": "social"
    },
    {
      "name": "ow.ly",
      "uri_check": "http://ow.ly/user/{account}",
      "e_code": 200,
      "e_string": "Images",
      "m_string": "404 error",
      "m_code": 404,
      "known": [
        "StopAdMedia",
        "jokervendetti"
      ],
      "cat": "social"
    },
    {
      "name": "palnet",
      "uri_check": "https://www.palnet.io/@{account}/",
      "e_code": 200,
      "e_string": "class=\"profile-cover\"",
      "m_string": "Unknown user account!",
      "m_code": 404,
      "known": [
        "trincowski-pt",
        "anggreklestari"
      ],
      "cat": "social"
    },
    {
      "name": "Parler",
      "uri_check": "https://parler.com/user/{account}",
      "e_code": 200,
      "e_string": "People to Follow",
      "m_string": "join Parler today",
      "m_code": 302,
      "known": [
        "DineshDsouza",
        "SeanHannity"
      ],
      "cat": "social"
    },
    {
      "name": "Parler archived posts",
      "uri_check": "http://archive.org/wayback/available?url=https://parler.com/profile/{account}/posts",
      "uri_pretty": "https://web.archive.org/web/2/https://parler.com/profile/{account}/posts",
      "e_code": 200,
      "e_string": "\"archived_snapshots\": {\"closest\"",
      "m_string": "\"archived_snapshots\": {}",
      "m_code": 200,
      "known": [
        "JoePags",
        "dineshdsouza"
      ],
      "cat": "archived"
    },
    {
      "name": "Parler archived profile",
      "uri_check": "http://archive.org/wayback/available?url=https://parler.com/profile/{account}",
      "uri_pretty": "https://web.archive.org/web/2/https://parler.com/profile/{account}",
      "e_code": 200,
      "e_string": "\"archived_snapshots\": {\"closest\"",
      "m_string": "\"archived_snapshots\": {}",
      "m_code": 200,
      "known": [
        "JoePags",
        "dineshdsouza"
      ],
      "cat": "archived"
    },
    {
      "name": "Pastebin",
      "uri_check": "https://pastebin.com/u/{account}",
      "e_code": 200,
      "e_string": "class=\"user-view\"",
      "m_string": "Not Found (#404)",
      "m_code": 404,
      "known": [
        "test",
        "john"
      ],
      "cat": "tech"
    },
    {
      "name": "patch",
      "uri_check": "https://patch.com/users/{account}",
      "e_code": 200,
      "e_string": "<title>Patch User Profile",
      "m_string": "<title>Page not found</title>",
      "m_code": 404,
      "known": [
        "dave",
        "bob"
      ],
      "cat": "news"
    },
    {
      "name": "PatientsLikeMe",
      "uri_check": "https://www.patientslikeme.com/members/{account}",
      "e_code": 200,
      "e_string": "s profile | PatientsLikeMe</title>",
      "m_string": "",
      "m_code": 302,
      "known": [
        "thjuland",
        "Pedro0703",
        "Hydropioneer"
      ],
      "cat": "health"
    },
    {
      "name": "Patreon",
      "uri_check": "https://www.patreon.com/{account}",
      "e_code": 200,
      "e_string": "full_name\":",
      "m_string": "errorCode\": 404,",
      "m_code": 404,
      "known": [
        "mubix",
        "doughboys"
      ],
      "cat": "finance"
    },
    {
      "name": "Patriots Win",
      "uri_check": "https://patriots.win/u/{account}/",
      "e_code": 200,
      "e_string": "nav-user active register",
      "m_string": "An error occurred",
      "m_code": 500,
      "known": [
        "r3deleven",
        "MemeFactory"
      ],
      "cat": "political"
    },
    {
      "name": "Patronite",
      "uri_check": "https://patronite.pl/{account}",
      "e_code": 200,
      "e_string": "Zostań Patronem",
      "m_string": "Nie znaleźliśmy strony której szukasz.",
      "m_code": 404,
      "known": [
        "radio357",
        "radionowyswiat"
      ],
      "cat": "finance"
    },
    {
      "name": "Paypal",
      "uri_check": "https://www.paypal.com/paypalme/{account}",
      "e_code": 200,
      "e_string": "userInfo",
      "m_string": "<title>PayPal.Me</title><meta",
      "m_code": 200,
      "known": [
        "OCMermaid",
        "blackrock"
      ],
      "cat": "finance"
    },
    {
      "name": "PCGamer",
      "uri_check": "https://forums.pcgamer.com/members/{account}/",
      "e_code": 200,
      "e_string": "Joined",
      "m_string": "Oops! We ran into some problems",
      "m_code": 404,
      "known": [
        "volley.302",
        "cjmariani.94198",
        "cholidsnake.2334"
      ],
      "cat": "gaming"
    },
    {
      "name": "PCPartPicker",
      "uri_check": "https://pcpartpicker.com/user/{account}/",
      "e_code": 200,
      "e_string": "class=\"active\"",
      "m_string": "The page you requested could not be found.",
      "m_code": 404,
      "known": [
        "john",
        "bob"
      ],
      "cat": "tech"
    },
    {
      "name": "Periscope",
      "uri_check": "https://www.periscope.tv/{account}",
      "e_code": 200,
      "e_string": "<label>Followers",
      "m_string": "Sorry, this page doesn’t exist",
      "m_code": 404,
      "known": [
        "john",
        "test"
      ],
      "cat": "video"
    },
    {
      "name": "Pewex",
      "uri_check": "https://retro.pewex.pl/user/{account}",
      "e_code": 200,
      "e_string": "Zamieszcza eksponaty od:",
      "m_string": "Nie znaleziono użytkownika o podanym loginie.",
      "m_code": 200,
      "known": [
        "test",
        "ania"
      ],
      "cat": "misc"
    },
    {
      "name": "Picsart",
      "uri_check": "https://api.picsart.com/users/show/{account}.json",
      "uri_pretty": "https://picsart.com/u/{account}",
      "e_code": 200,
      "e_string": "\"status\":\"success\"",
      "m_string": "\"status\":\"error\"",
      "m_code": 200,
      "known": [
        "john",
        "john404"
      ],
      "cat": "art"
    },
    {
      "name": "Piekielni",
      "uri_check": "https://piekielni.pl/user/{account}",
      "e_code": 200,
      "e_string": "Zamieszcza historie od:",
      "m_string": "Nie znaleziono użytkownika o podanym loginie.",
      "m_code": 200,
      "known": [
        "test",
        "janek"
      ],
      "cat": "misc"
    },
    {
      "name": "Pikabu",
      "uri_check": "https://pikabu.ru/ajax.php",
      "uri_pretty": "https://pikabu.ru/@{account}",
      "post_body": "route=signup/check-username&username={account}",
      "headers": {
        "Content-Type": "application/x-www-form-urlencoded; charset=UTF-8"
      },
      "e_code": 200,
      "e_string": "\"result\":false",
      "m_string": "\"result\":true",
      "m_code": 200,
      "known": [
        "igor01",
        "serguei"
      ],
      "cat": "social"
    },
    {
      "name": "Pillowfort",
      "uri_check": "https://www.pillowfort.social/{account}/json/?p=1",
      "uri_pretty": "https://www.pillowfort.social/{account}",
      "e_code": 200,
      "e_string": "\"posts\":",
      "m_string": "<title>(404)</title>",
      "m_code": 404,
      "known": [
        "MissMoonified",
        "honey"
      ],
      "cat": "social"
    },
    {
      "name": "PinkBike",
      "uri_check": "https://www.pinkbike.com/u/{account}/",
      "e_code": 200,
      "e_string": "on Pinkbike</title>",
      "m_string": "I couldn't find the page you were looking for",
      "m_code": 404,
      "known": [
        "whistlermountainbikepark",
        "paulhanson"
      ],
      "cat": "hobby"
    },
    {
      "name": "Pinterest",
      "uri_check": "https://www.pinterest.com/{account}/",
      "e_code": 200,
      "e_string": " - Profile | Pinterest",
      "m_string": "id=\"home-main-title",
      "m_code": 301,
      "known": [
        "test123",
        "frickcollection"
      ],
      "cat": "social"
    },
    {
      "name": "pixelfed.social",
      "uri_check": "https://pixelfed.social/{account}",
      "e_code": 200,
      "e_string": "on pixelfed</title>",
      "m_string": "<title>pixelfed</title>",
      "m_code": 404,
      "known": [
        "sarah",
        "john"
      ],
      "cat": "social"
    },
    {
      "name": "Playstation Network",
      "uri_check": "https://psnprofiles.com/xhr/search/users?q={account}",
      "uri_pretty": "https://psnprofiles.com/{account}",
      "e_code": 200,
      "e_string": "<div class=\"progress-bar small level\">",
      "m_string": "We couldn't find anything ",
      "m_code": 200,
      "known": [
        "SlimShaggy18",
        "ikemenzi"
      ],
      "cat": "gaming"
    },
    {
      "name": "Plink",
      "uri_check": "https://plink.gg/user/{account}",
      "e_code": 200,
      "e_string": "class=\"user-page\"",
      "m_string": "<title>PLINK - 404 Page not found</title>",
      "m_code": 404,
      "known": [
        "CryptonianTV",
        "xacstonyjx"
      ],
      "cat": "gaming"
    },
    {
      "name": "Plurk",
      "uri_check": "https://www.plurk.com/{account}",
      "e_code": 200,
      "e_string": "Profile views",
      "m_string": "Register your plurk account",
      "m_code": 200,
      "known": [
        "test"
      ],
      "cat": "social"
    },
    {
      "name": "Poe.com",
      "uri_check": "https://poe.com/profile/{account}",
      "e_code": 200,
      "e_string": "\"__isNode\":\"PoeUser\"",
      "m_string": "\"user\":null",
      "m_code": 200,
      "known": [
        "spdustin",
        "PromptCase"
      ],
      "cat": "tech"
    },
    {
      "name": "Pokec",
      "uri_check": "https://pokec.azet.sk/{account}",
      "e_code": 200,
      "e_string": "idReportedUser",
      "m_string": "Neexistujúci používateľ",
      "m_code": 404,
      "known": [
        "tobias",
        "brahim1"
      ],
      "cat": "social"
    },
    {
      "name": "pokemonshowdown",
      "uri_check": "https://pokemonshowdown.com/users/{account}",
      "e_code": 200,
      "e_string": "Official ladder",
      "m_string": " (Unregistered)",
      "m_code": 404,
      "known": [
        "red",
        "blue"
      ],
      "cat": "gaming"
    },
    {
      "name": "Pokerstrategy",
      "uri_check": "http://www.pokerstrategy.net/user/{account}/profile/",
      "e_code": 200,
      "e_string": "User profile for",
      "m_string": "Sorry, the requested page couldn't be found!",
      "m_code": 404,
      "known": [
        "john",
        "bob"
      ],
      "cat": "gaming"
    },
    {
      "name": "Polarsteps",
      "uri_check": "https://api.polarsteps.com/users/byusername/{account}",
      "uri_pretty": "https://www.polarsteps.com/{account}",
      "e_code": 200,
      "e_string": "\"id\":",
      "m_string": "<title>404 Not Found</title>",
      "m_code": 404,
      "known": [
        "EngelBos",
        "GunnarEndlich"
      ],
      "cat": "hobby"
    },
    {
      "name": "Polchat.pl",
      "uri_check": "https://polczat.pl/forum/profile/{account}/",
      "e_code": 200,
      "e_string": "Historia wpisów",
      "m_string": "Wybrany użytkownik nie istnieje.",
      "m_code": 200,
      "known": [
        "admin",
        "Lesik"
      ],
      "cat": "social"
    },
    {
      "name": "policja2009",
      "uri_check": "http://www.policja2009.fora.pl/search.php?search_author={account}",
      "e_code": 200,
      "e_string": "Autor",
      "m_string": "Nie znaleziono tematów ani postów pasujących do Twoich kryteriów",
      "m_code": 200,
      "known": [
        "Pvwel",
        "janek"
      ],
      "cat": "misc"
    },
    {
      "name": "Poll Everywhere",
      "uri_check": "https://pollev.com/proxy/api/users/{account}",
      "uri_pretty": "https://pollev.com/{account}",
      "e_code": 200,
      "e_string": "name",
      "m_string": "ResourceNotFound",
      "m_code": 404,
      "known": [
        "josh",
        "jsmith"
      ],
      "cat": "tech"
    },
    {
      "name": "polygon",
      "uri_check": "https://www.polygon.com/users/{account}",
      "e_code": 200,
      "e_string": "- Polygon",
      "m_string": "404 Not found",
      "m_code": 404,
      "known": [
        "nicodeyo",
        "Nicole_Clark"
      ],
      "cat": "gaming"
    },
    {
      "name": "popl",
      "uri_check": "https://poplme.co/{account}",
      "e_code": 200,
      "e_string": "MuiTypography-root MuiTypography-body1 css-kj7pvm",
      "m_string": "Profile not found",
      "m_code": 200,
      "known": [
        "rpelite",
        "Ee0af3d822",
        "ashleymetzger"
      ],
      "cat": "business"
    },
    {
      "name": "Pornhub Porn Stars",
      "uri_check": "https://www.pornhub.com/pornstar/{account}",
      "e_code": 200,
      "e_string": "Pornstar Rank",
      "m_string": "",
      "m_code": 301,
      "known": [
        "riley-reid",
        "alex-adams"
      ],
      "cat": "xx NSFW xx"
    },
    {
      "name": "Pornhub Users",
      "uri_check": "https://www.pornhub.com/users/{account}",
      "e_code": 200,
      "e_string": "s Profile - Pornhub.com</title>",
      "m_string": "Error Page Not Found",
      "m_code": 404,
      "known": [
        "test123"
      ],
      "cat": "xx NSFW xx"
    },
    {
      "name": "Poshmark",
      "uri_check": "https://poshmark.com/closet/{account}",
      "e_code": 200,
      "e_string": " is using Poshmark to sell items from their closet.",
      "m_string": "Page not found - Poshmark",
      "m_code": 404,
      "known": [
        "alice",
        "bob"
      ],
      "cat": "shopping"
    },
    {
      "name": "postcrossing",
      "uri_check": "https://www.postcrossing.com/user/{account}",
      "e_code": 200,
      "e_string": ", from",
      "m_string": "- Postcrossing",
      "m_code": 404,
      "known": [
        "Vladimir",
        "olga3"
      ],
      "cat": "social"
    },
    {
      "name": "Poweredbygay.social (Mastodon Instance)",
      "uri_check": "https://poweredbygay.social/api/v1/accounts/lookup?acct={account}",
      "uri_pretty": "https://poweredbygay.social/@{account}",
      "e_code": 200,
      "e_string": "display_name",
      "m_string": "Record not found",
      "m_code": 404,
      "known": [
        "aggiepm",
        "eplumley1976"
      ],
      "cat": "social"
    },
    {
      "name": "Pr0gramm",
      "uri_check": "https://pr0gramm.com/api/profile/info?name={account}",
      "uri_pretty": "https://pr0gramm.com/user/{account}",
      "e_code": 200,
      "e_string": "\"user\":",
      "m_string": "\"code\":404",
      "m_code": 404,
      "known": [
        "kaizernero",
        "Giga1337"
      ],
      "cat": "social",
      "protection": [
        "cloudflare"
      ]
    },
    {
      "name": "Pravda.me",
      "uri_check": "https://pravda.me/@{account}",
      "e_code": 200,
      "e_string": "Российская социальная сеть (by mastodon)</title>",
      "m_string": "<title>The page you are looking for isn&#39;t here.",
      "m_code": 404,
      "known": [
        "tass",
        "rt_russian"
      ],
      "cat": "social"
    },
    {
      "name": "Privacy Guides",
      "uri_check": "https://discuss.privacyguides.net/u/{account}.json",
      "uri_pretty": "https://discuss.privacyguides.net/u/{account}/summary",
      "e_code": 200,
      "e_string": "assign_path",
      "m_string": "The requested URL or resource could not be found.",
      "m_code": 404,
      "known": [
        "jonah",
        "dngray"
      ],
      "cat": "tech"
    },
    {
      "name": "Producthunt",
      "uri_check": "https://www.producthunt.com/@{account}",
      "e_code": 200,
      "e_string": "s profile on Product Hunt",
      "m_string": "Product Hunt - All newest Products",
      "m_code": 404,
      "known": [
        "alex",
        "jack"
      ],
      "cat": "business"
    },
    {
      "name": "PromoDJ",
      "uri_check": "https://promodj.com/ajax/register.html?lang=en",
      "uri_pretty": "https://promodj.com/{account}",
      "post_body": "kind=nick&value={account}",
      "headers": {
        "Content-Type": "application/x-www-form-urlencoded; charset=UTF-8"
      },
      "e_code": 200,
      "e_string": "Address you entered is already taken",
      "m_string": "The address is free, it's great;)",
      "m_code": 200,
      "known": [
        "sekoy",
        "vovasmallny"
      ],
      "cat": "music"
    },
    {
      "name": "Pronouns.Page",
      "uri_check": "https://pronouns.page/api/profile/get/{account}?version=2",
      "uri_pretty": "https://pronouns.page/@{account}",
      "e_code": 200,
      "e_string": "username",
      "m_string": "\"profiles\": {}",
      "m_code": 304,
      "known": [
        "cannabis_cervi",
        "user"
      ],
      "cat": "social"
    },
    {
      "name": "Pronouny",
      "uri_check": "https://pronouny.xyz/api/users/profile/username/{account}",
      "uri_pretty": "https://pronouny.xyz/users/{account}",
      "e_code": 200,
      "e_string": "\"username\":",
      "m_string": "That user doesn't exist",
      "m_code": 400,
      "known": [
        "donna",
        "honey"
      ],
      "cat": "social"
    },
    {
      "name": "Prose",
      "uri_check": "https://prose.astral.camp/{account}/",
      "e_code": 200,
      "e_string": "blog-title",
      "m_string": "Are you sure it was ever here?",
      "m_code": 404,
      "known": [
        "endeavorance",
        "overthinkification"
      ],
      "cat": "blog"
    },
    {
      "name": "prv.pl",
      "uri_check": "https://www.prv.pl/osoba/{account}",
      "e_code": 200,
      "e_string": "LOGIN",
      "m_string": "Użytkownik nie istnieje.",
      "m_code": 200,
      "known": [
        "test",
        "test2"
      ],
      "cat": "tech"
    },
    {
      "name": "Public.com",
      "uri_check": "https://public.com/@{account}",
      "e_code": 200,
      "e_string": "\"publicId\":",
      "m_string": "<title>404 - Page Not Found</title>",
      "m_code": 404,
      "known": [
        "igor1",
        "david2"
      ],
      "cat": "finance"
    },
    {
      "name": "pypi",
      "uri_check": "https://pypi.org/user/{account}/",
      "e_code": 200,
      "e_string": "Profile of",
      "m_string": "Page Not Found (404) · PyPI",
      "m_code": 404,
      "known": [
        "dev",
        "pydude"
      ],
      "cat": "coding"
    },
    {
      "name": "QUEER PL",
      "uri_check": "https://queer.pl/user/{account}",
      "e_code": 200,
      "e_string": "Ostatnio on-line",
      "m_string": "Strona nie została znaleziona",
      "m_code": 404,
      "known": [
        "claudii",
        "kowalski"
      ],
      "cat": "social"
    },
    {
      "name": "quitter.pl",
      "uri_check": "https://quitter.pl/api/v1/accounts/{account}",
      "uri_pretty": "https://quitter.pl/users/{account}",
      "e_code": 200,
      "e_string": "avatar_static",
      "m_string": "\"error\":",
      "m_code": 404,
      "known": [
        "smok",
        "mik"
      ],
      "cat": "social"
    },
    {
      "name": "Quizlet",
      "uri_check": "https://quizlet.com/webapi/3.2/users/check-username?username={account}",
      "uri_pretty": "https://quizlet.com/user/{account}/sets",
      "e_code": 200,
      "e_string": "\"identifier\":\"username_is_taken\"",
      "m_string": "\"success\":true",
      "m_code": 200,
      "known": [
        "Rita426",
        "Muyao_531"
      ],
      "cat": "hobby",
      "protection": [
        "cloudflare"
      ]
    },
    {
      "name": "Quora",
      "uri_check": "https://www.quora.com/profile/{account}",
      "e_code": 200,
      "e_string": "Credentials",
      "m_string": "Page Not Found",
      "m_code": 301,
      "known": [
        "John-Galan-5",
        "Alex-Clay"
      ],
      "cat": "social"
    },
    {
      "name": "Raddle.me",
      "uri_check": "https://raddle.me/user/{account}",
      "e_code": 200,
      "e_string": "sidebar__title",
      "m_string": "404 Not Found",
      "m_code": 404,
      "known": [
        "zephyr",
        "Archaplain"
      ],
      "cat": "social"
    },
    {
      "name": "RaidForums - Archive",
      "uri_check": "https://rf-archive.com/users.php?s_tag={account}",
      "e_code": 200,
      "e_string": "\"id\":",
      "m_string": "[]",
      "m_code": 200,
      "known": [
        "pompompurin",
        "DexterM1"
      ],
      "cat": "archived"
    },
    {
      "name": "Rant.li",
      "uri_check": "https://rant.li/{account}/",
      "e_code": 200,
      "e_string": "blog-title",
      "m_string": "Are you sure it was ever here?",
      "m_code": 404,
      "known": [
        "baretri",
        "arinbasu"
      ],
      "cat": "blog"
    },
    {
      "name": "Rarible",
      "uri_check": "https://rarible.com/marketplace/api/v4/urls/{account}",
      "uri_pretty": "https://rarible.com/{account}",
      "e_code": 200,
      "e_string": "\"id\":",
      "m_string": "\"success\":false",
      "m_code": 404,
      "known": [
        "lokikot",
        "vintagemozart"
      ],
      "cat": "tech"
    },
    {
      "name": "RblxTrade",
      "uri_check": "https://rblx.trade/api/v1/user/get-by-username?username={account}",
      "uri_pretty": "https://rblx.trade/p/{account}",
      "e_code": 200,
      "e_string": "\"userId\":",
      "m_string": "\"success\":false",
      "m_code": 400,
      "known": [
        "webbreacher",
        "SonOfSevenless"
      ],
      "cat": "gaming"
    },
    {
      "name": "redbubble",
      "uri_check": "https://www.redbubble.com/people/{account}/shop",
      "e_code": 200,
      "e_string": "Shop | Redbubble",
      "m_string": "This is a lost cause.",
      "m_code": 404,
      "known": [
        "john",
        "blue"
      ],
      "cat": "shopping"
    },
    {
      "name": "Reddit",
      "uri_check": "https://www.reddit.com/user/{account}/about/.json",
      "uri_pretty": "https://www.reddit.com/user/{account}",
      "e_code": 200,
      "e_string": "total_karma",
      "m_string": "Not Found",
      "m_code": 404,
      "known": [
        "koavf",
        "alabasterheart"
      ],
      "cat": "social"
    },
    {
      "name": "REDGIFS",
      "uri_check": "https://api.redgifs.com/v1/users/{account}",
      "uri_pretty": "https://www.redgifs.com/users/{account}",
      "e_code": 200,
      "e_string": "followers",
      "m_string": "user account not found for ",
      "m_code": 404,
      "known": [
        "alexbreecooper",
        "Jose-Roberto-Rasi"
      ],
      "cat": "xx NSFW xx"
    },
    {
      "name": "Refsheet",
      "uri_check": "https://refsheet.net/{account}",
      "e_code": 200,
      "e_string": "og:title",
      "m_string": "That's unfortunate. Where did it go?",
      "m_code": 404,
      "known": [
        "razzyaurealis",
        "saki"
      ],
      "cat": "hobby"
    },
    {
      "name": "Replit",
      "uri_check": "https://replit.com/@{account}",
      "e_code": 200,
      "e_string": "\"__typename\":\"User\"",
      "m_string": "\"statusCode\":404",
      "m_code": 404,
      "known": [
        "wuweijie",
        "alansmithee"
      ],
      "cat": "coding"
    },
    {
      "name": "Researchgate",
      "uri_check": "https://www.researchgate.net/profile/{account}",
      "e_code": 200,
      "e_string": " | ",
      "m_string": "20+ million researchers on ResearchGate",
      "m_code": 301,
      "known": [
        "Tafara-Mwareya",
        "Jose-Roberto-Rasi"
      ],
      "cat": "hobby"
    },
    {
      "name": "resumes_actorsaccess",
      "uri_check": "https://resumes.actorsaccess.com/{account}",
      "e_code": 200,
      "e_string": "- Resume | Actors Access</title>",
      "m_string": "File was not found on this SERVER",
      "m_code": 200,
      "known": [
        "veronicashelby",
        "sarahstipe"
      ],
      "cat": "social"
    },
    {
      "name": "Revolut",
      "uri_check": "https://revolut.me/api/web-profile/{account}",
      "uri_pretty": "https://revolut.me/{account}",
      "e_code": 200,
      "e_string": "\"firstName\"",
      "m_string": "\"User not found\"",
      "m_code": 404,
      "known": [
        "theaswdc",
        "honey"
      ],
      "cat": "finance"
    },
    {
      "name": "risk.ru",
      "uri_check": "https://risk.ru/people/{account}",
      "e_code": 200,
      "e_string": "— Люди — Risk.ru",
      "m_string": "404 — Risk.ru",
      "m_code": 404,
      "known": [
        "igor1",
        "olga"
      ],
      "cat": "hobby"
    },
    {
      "name": "Roblox",
      "uri_check": "https://auth.roblox.com/v1/usernames/validate?username={account}&birthday=2019-12-31T23:00:00.000Z",
      "uri_pretty": "https://www.roblox.com/search/users?keyword={account}",
      "e_code": 200,
      "e_string": "Username is already in use",
      "m_string": "Username is valid",
      "m_code": 200,
      "known": [
        "LeetPawn",
        "elephant459"
      ],
      "cat": "gaming"
    },
    {
      "name": "RoutineHub",
      "uri_check": "https://routinehub.co/user/{account}",
      "e_code": 200,
      "e_string": "Downloads: ",
      "m_string": "A community for Apple Shortcuts</title>",
      "m_code": 200,
      "known": [
        "zachary7829",
        "JonathanSetzer"
      ],
      "cat": "social"
    },
    {
      "name": "rsi",
      "uri_check": "https://robertsspaceindustries.com/citizens/{account}",
      "e_code": 200,
      "e_string": "CITIZEN DOSSIER",
      "m_string": "404 NAVIGATING UNCHARTED TERRITORY",
      "m_code": 404,
      "known": [
        "alpHackeronee",
        "Quantum_Physicist"
      ],
      "cat": "gaming"
    },
    {
      "name": "ru_123rf",
      "uri_check": "https://ru.123rf.com/profile_{account}",
      "e_code": 200,
      "e_string": "userID",
      "m_string": "<title>Фотобанк 123RF - Стоковые Фото, Векторы, Видеоролики. Подписка на Фото. Royalty Free контент<",
      "m_code": 302,
      "known": [
        "ruslan",
        "olga"
      ],
      "cat": "hobby"
    },
    {
      "name": "RubyGems.org",
      "uri_check": "https://rubygems.org/profiles/{account}",
      "e_code": 200,
      "e_string": "class=\"profile__header\"",
      "m_string": "alt=\"404 error\"",
      "m_code": 404,
      "known": [
        "awscloud",
        "bsm"
      ],
      "cat": "coding"
    },
    {
      "name": "RumbleChannel",
      "uri_check": "https://rumble.com/c/{account}",
      "e_code": 200,
      "e_string": "href=https://rumble.com/c/",
      "m_string": "404 error, this page does not exist",
      "m_code": 404,
      "known": [
        "SaltyCracker",
        "GGreenwald"
      ],
      "cat": "political"
    },
    {
      "name": "RumbleUser",
      "uri_check": "https://rumble.com/user/{account}",
      "e_code": 200,
      "e_string": "href=https://rumble.com/user/",
      "m_string": "404 error, this page does not exist",
      "m_code": 404,
      "known": [
        "SimonParkes",
        "djmrmusic"
      ],
      "cat": "political"
    },
    {
      "name": "RuneScape",
      "uri_check": "https://apps.runescape.com/runemetrics/profile/profile?user={account}",
      "uri_pretty": "https://apps.runescape.com/runemetrics/app/overview/player/{account}",
      "e_code": 200,
      "e_string": "\"name\":",
      "m_string": "\"error\":\"NO_PROFILE\"",
      "m_code": 200,
      "known": [
        "Thomas",
        "Wahisietel"
      ],
      "cat": "hobby"
    },
    {
      "name": "RuTracker.org",
      "uri_check": "https://rutracker.org/forum/profile.php?mode=viewprofile&u={account}",
      "e_code": 200,
      "e_string": "Профиль пользователя",
      "m_string": "Пользователь не найден",
      "m_code": 200,
      "known": [
        "Rutracker",
        "Feo156"
      ],
      "cat": "misc"
    },
    {
      "name": "ruVoIP.net",
      "uri_check": "https://ruvoip.net/members/{account}/",
      "e_code": 200,
      "e_string": "id=\"user-xprofile\"",
      "m_string": "Error 404 - Not Found",
      "m_code": 200,
      "known": [
        "dominique",
        "demon"
      ],
      "cat": "tech"
    },
    {
      "name": "Salon24",
      "uri_check": "https://www.salon24.pl/u/{account}/",
      "e_code": 200,
      "e_string": "<span>Obserwujących</span>",
      "m_string": "<title>Salon24 - Blogi, wiadomości, opinie i komentarze",
      "m_code": 301,
      "known": [
        "matuzalem",
        "niewiarygodne"
      ],
      "cat": "blog"
    },
    {
      "name": "Scammer.info",
      "uri_check": "https://scammer.info/u/{account}.json",
      "uri_pretty": "https://scammer.info/u/{account}",
      "e_code": 200,
      "e_string": "avatar_template",
      "m_string": "The requested URL or resource could not be found",
      "m_code": 404,
      "known": [
        "AngelFat",
        "lecter"
      ],
      "cat": "misc"
    },
    {
      "name": "Scored",
      "uri_check": "https://scored.co/api/v2/user/about.json?user={account}",
      "uri_pretty": "https://scored.co/u/{account}",
      "e_code": 200,
      "e_string": "\"status\":true",
      "m_string": "\"status\":false",
      "m_code": 200,
      "known": [
        "LowEnergyFaggot",
        "libsaremental"
      ],
      "cat": "social"
    },
    {
      "name": "ScoutWiki",
      "uri_check": "https://en.scoutwiki.org/User:{account}",
      "e_code": 200,
      "e_string": "NewPP limit report",
      "m_string": "is not registered",
      "m_code": 301,
      "known": [
        "Mlh_nl",
        "Benjism89"
      ],
      "cat": "social"
    },
    {
      "name": "Scratch",
      "uri_check": "https://api.scratch.mit.edu/accounts/checkusername/{account}/",
      "uri_pretty": "https://scratch.mit.edu/users/{account}/",
      "e_code": 200,
      "e_string": "\"msg\":\"username exists\"",
      "m_string": "\"msg\":\"valid username\"",
      "m_code": 200,
      "known": [
        "griffpatch",
        "-Zaire-"
      ],
      "cat": "coding"
    },
    {
      "name": "secure_donation",
      "uri_check": "https://secure.donationpay.org/{account}/",
      "e_code": 200,
      "e_string": "| DonationPay</title>",
      "m_string": "<title>secure.donationpay.org</title>",
      "m_code": 404,
      "known": [
        "rareimpact",
        "safc"
      ],
      "cat": "finance"
    },
    {
      "name": "sedisp@ce",
      "uri_check": "https://sedispace.com/@{account}",
      "e_code": 200,
      "e_string": "Membre depuis -",
      "m_string": "- Page non trouvée!",
      "m_code": 302,
      "known": [
        "mamadou",
        "konate"
      ],
      "cat": "social"
    },
    {
      "name": "Seneporno",
      "uri_check": "https://seneporno.com/user/{account}",
      "e_code": 200,
      "e_string": "Dernier Login",
      "m_string": "Unexpected error! Please contact us and tell us more how you got to this page!",
      "m_code": 301,
      "known": [
        "Kalsobbc",
        "Boymariste"
      ],
      "cat": "xx NSFW xx"
    },
    {
      "name": "sentimente",
      "uri_check": "https://www.sentimente.com/amp/{account}.html",
      "e_code": 200,
      "e_string": "Chat online with",
      "m_string": "HTTP Error code: 404. Resource not found",
      "m_code": 404,
      "known": [
        "david01",
        "brahim01"
      ],
      "cat": "dating"
    },
    {
      "name": "SEOClerks",
      "uri_check": "https://www.seoclerks.com/user/{account}",
      "e_code": 200,
      "e_string": "<div class=\"user-info container\">",
      "m_string": "<title>SEO Marketplace",
      "m_code": 302,
      "known": [
        "Vfmseo",
        "gokudadon"
      ],
      "cat": "social"
    },
    {
      "name": "setlist.fm",
      "uri_check": "https://www.setlist.fm/user/{account}",
      "e_code": 200,
      "e_string": "s setlist.fm | setlist.fm</title>",
      "m_string": "Sorry, the page you requested doesn't exist",
      "m_code": 404,
      "known": [
        "bendobrin",
        "michi"
      ],
      "cat": "music"
    },
    {
      "name": "Sexworker",
      "uri_check": "https://sexworker.com/api/profile/{account}",
      "uri_pretty": "https://sexworker.com/{account}",
      "e_code": 200,
      "e_string": "profilePictureUrl",
      "m_string": "This user does not exist.",
      "m_code": 404,
      "known": [
        "sakii_nightshade",
        "annajean2319"
      ],
      "cat": "xx NSFW xx"
    },
    {
      "name": "SFD",
      "uri_check": "https://www.sfd.pl/profile/{account}",
      "e_code": 200,
      "e_string": "Tematy użytkownika",
      "m_string": "Brak aktywnego profilu na forum",
      "m_code": 404,
      "known": [
        "janek",
        "admin"
      ],
      "cat": "health"
    },
    {
      "name": "Shesfreaky",
      "uri_check": "https://www.shesfreaky.com/profile/{account}/",
      "e_code": 200,
      "e_string": "s Profile - ShesFreaky</title>",
      "m_string": "",
      "m_code": 302,
      "known": [
        "tata23",
        "fitzsta"
      ],
      "cat": "xx NSFW xx"
    },
    {
      "name": "shopify",
      "uri_check": "https://{account}.myshopify.com",
      "strip_bad_char": ".",
      "e_code": 200,
      "e_string": "home",
      "m_string": "Sorry, this shop is currently unavailable.",
      "m_code": 404,
      "known": [
        "john",
        "daniel"
      ],
      "cat": "shopping"
    },
    {
      "name": "Showup.tv",
      "uri_check": "https://showup.tv/profile/{account}",
      "headers": {
        "Cookie": "accept_rules=true;"
      },
      "e_code": 200,
      "e_string": "O mnie",
      "m_string": "<title>Darmowe",
      "m_code": 404,
      "known": [
        "LunaVee",
        "Jane_Frou"
      ],
      "cat": "xx NSFW xx"
    },
    {
      "name": "shutterstock",
      "uri_check": "https://www.shutterstock.com/g/{account}",
      "e_code": 200,
      "e_string": "| Shutterstock",
      "m_string": "Well, this is unexpected...",
      "m_code": 404,
      "known": [
        "john",
        "bob"
      ],
      "cat": "images"
    },
    {
      "name": "SimplePlanes",
      "uri_check": "https://www.simpleplanes.com/u/{account}",
      "e_code": 200,
      "e_string": "<h5>joined",
      "m_string": "<title>SimplePlanes Airplanes</title>",
      "m_code": 302,
      "known": [
        "realSavageMan",
        "Jundroo",
        "john"
      ],
      "cat": "gaming"
    },
    {
      "name": "skeb",
      "uri_check": "https://skeb.jp/@{account}",
      "e_code": 200,
      "e_string": ") | Skeb",
      "m_string": "Skeb - Request Box",
      "m_code": 503,
      "known": [
        "eipuru_",
        "sime064"
      ],
      "cat": "art"
    },
    {
      "name": "SlackHoles",
      "uri_check": "https://slackholes.com/actor/{account}/",
      "e_code": 200,
      "e_string": "Pussy and Ass Sizes",
      "m_string": "It looks like nothing was found at this location",
      "m_code": 404,
      "known": [
        "alexbreecooper",
        "roxy-raye"
      ],
      "cat": "xx NSFW xx"
    },
    {
      "name": "slant",
      "uri_check": "https://www.slant.co/users/{account}",
      "e_code": 200,
      "e_string": "s Profile - Slant",
      "m_string": "404 - Page Not Found - Slant",
      "m_code": 404,
      "known": [
        "bob",
        "john"
      ],
      "cat": "shopping"
    },
    {
      "name": "slides",
      "uri_check": "https://slides.com/{account}",
      "e_code": 200,
      "e_string": "Presentations by",
      "m_string": "You may have mistyped the address",
      "m_code": 404,
      "known": [
        "arunthomas"
      ],
      "cat": "social"
    },
    {
      "name": "Slideshare",
      "uri_check": "https://www.slideshare.net/{account}",
      "e_code": 200,
      "e_string": "data-testid=\"report-button\"",
      "m_string": "id=\"username-available\"",
      "m_code": 200,
      "known": [
        "rebeccaskeeles",
        "john"
      ],
      "cat": "social"
    },
    {
      "name": "SmashRun",
      "uri_check": "https://smashrun.com/{account}/",
      "e_code": 200,
      "e_string": "Miles run overall",
      "m_string": "no Smashrunner with the username",
      "m_code": 404,
      "known": [
        "john.young"
      ],
      "cat": "health"
    },
    {
      "name": "smelsy",
      "uri_check": "https://www.smelsy.com/profile/{account}",
      "e_code": 200,
      "e_string": "Smelsy -",
      "m_string": "Server Error",
      "m_code": 500,
      "known": [
        "mohamed01",
        "ahmed"
      ],
      "cat": "misc"
    },
    {
      "name": "SmugMug",
      "uri_check": "https://{account}.smugmug.com",
      "strip_bad_char": ".",
      "e_code": 200,
      "e_string": "schema.org/Person",
      "m_string": "schema.org/Thing",
      "m_code": 404,
      "known": [
        "wow",
        "jill"
      ],
      "cat": "images"
    },
    {
      "name": "smule",
      "uri_check": "https://www.smule.com/api/profile/?handle={account}",
      "uri_pretty": "https://www.smule.com/{account}",
      "e_code": 200,
      "e_string": "account_id",
      "m_string": "code\": 65",
      "m_code": 400,
      "known": [
        "cgrrose",
        "John___Anish"
      ],
      "cat": "music"
    },
    {
      "name": "Snapchat",
      "uri_check": "https://www.snapchat.com/@{account}",
      "e_code": 200,
      "e_string": "is on Snapchat!",
      "m_string": "NOT_FOUND",
      "m_code": 200,
      "known": [
        "djkhaled305",
        "mileycyrus"
      ],
      "cat": "social"
    },
    {
      "name": "Snipfeed",
      "uri_check": "https://snipfeed.co/{account}",
      "e_code": 200,
      "e_string": "creatorLink",
      "m_string": "Oops, you hit a dead end!",
      "m_code": 404,
      "known": [
        "mycherrycrush",
        "honey"
      ],
      "cat": "misc"
    },
    {
      "name": "soc.citizen4.eu",
      "uri_check": "https://soc.citizen4.eu/profile/{account}/profile",
      "e_code": 200,
      "e_string": "@soc.citizen4.eu",
      "m_string": "Nie znaleziono",
      "m_code": 404,
      "known": [
        "admin",
        "miklo"
      ],
      "cat": "social"
    },
    {
      "name": "social.bund.de",
      "uri_check": "https://social.bund.de/@{account}",
      "e_code": 200,
      "e_string": "@social.bund.de) - social.bund.de</title>",
      "m_string": "<title>The page you are looking for isn&#39;t here.",
      "m_code": 404,
      "known": [
        "bfdi",
        "bmdv"
      ],
      "cat": "social"
    },
    {
      "name": "social_msdn",
      "uri_check": "https://social.msdn.microsoft.com/profile/{account}",
      "e_code": 200,
      "e_string": "Member Since",
      "m_string": "The resource you are looking for has been removed, had its name changed, or is temporarily unavailable.",
      "m_code": 404,
      "known": [
        "edoardo",
        "microsoftfan"
      ],
      "cat": "social"
    },
    {
      "name": "sofurry",
      "uri_check": "https://{account}.sofurry.com",
      "strip_bad_char": ".",
      "e_code": 200,
      "e_string": "'s Profile | SoFurry",
      "m_string": "SoFurry - Error | SoFurry",
      "m_code": 404,
      "known": [
        "reeden-landshey",
        "tigerzero"
      ],
      "cat": "art"
    },
    {
      "name": "solo.to",
      "uri_check": "https://solo.to/{account}",
      "e_code": 200,
      "e_string": "create your own page",
      "m_string": "The page you're looking for isn't here.",
      "m_code": 404,
      "known": [
        "saruei",
        "yui"
      ],
      "cat": "social"
    },
    {
      "name": "SoundCloud",
      "uri_check": "https://soundcloud.com/{account}",
      "e_code": 200,
      "e_string": "SoundCloud</title>",
      "m_string": "sounds</title>",
      "m_code": 404,
      "known": [
        "test123"
      ],
      "cat": "music"
    },
    {
      "name": "Soup",
      "uri_check": "https://www.soup.io/author/{account}",
      "e_code": 200,
      "e_string": "Author at Soup.io",
      "m_string": "Soup.io - News, Sports, Entertainment, TV, Tech, Gaming",
      "m_code": 301,
      "known": [
        "john",
        "cristina"
      ],
      "cat": "blog"
    },
    {
      "name": "Sourceforge",
      "uri_check": "https://sourceforge.net/user/username/{account}",
      "uri_pretty": "https://sourceforge.net/u/{account}/profile",
      "e_code": 400,
      "e_string": "\"error\": \"invalid\"",
      "m_string": "\"success\": 1",
      "m_code": 200,
      "known": [
        "alice",
        "bob"
      ],
      "cat": "coding",
      "protection": [
        "cloudflare"
      ]
    },
    {
      "name": "Speaker Deck",
      "uri_check": "https://speakerdeck.com/{account}/",
      "e_code": 200,
      "e_string": ") on Speaker Deck</title>",
      "m_string": "User Not Found - Speaker Deck",
      "m_code": 404,
      "known": [
        "petecheslock",
        "turbosmart45"
      ],
      "cat": "social"
    },
    {
      "name": "speedrun",
      "uri_check": "https://www.speedrun.com/user/{account}/",
      "e_code": 200,
      "e_string": "Runs - ",
      "m_string": "<title>speedrun.com",
      "m_code": 404,
      "known": [
        "mike",
        "chris"
      ],
      "cat": "gaming"
    },
    {
      "name": "SpiceWorks",
      "uri_check": "https://community.spiceworks.com/people/{account}",
      "e_code": 200,
      "e_string": "Portfolio of IT Projects - Spiceworks",
      "m_string": "Page Not Found",
      "m_code": 404,
      "known": [
        "spicerex",
        "rod-it"
      ],
      "cat": "tech"
    },
    {
      "name": "SPOJ",
      "uri_check": "https://www.spoj.com/users/{account}/",
      "e_code": 200,
      "e_string": "<h3>Activity over the last year</h3>",
      "m_string": "<strong>Innopolis Open 2018</strong>",
      "m_code": 200,
      "known": [
        "defrager",
        "xilinx"
      ],
      "cat": "coding"
    },
    {
      "name": "sporcle",
      "uri_check": "https://www.sporcle.com/user/{account}/people/",
      "e_code": 200,
      "e_string": "'s Sporcle Friends",
      "m_string": "This Sporcle user cannot be found.",
      "m_code": 301,
      "known": [
        "Test",
        "lolshortee"
      ],
      "cat": "gaming"
    },
    {
      "name": "Sports Tracker",
      "uri_check": "https://api.sports-tracker.com/apiserver/v1/user/name/{account}",
      "uri_pretty": "https://sports-tracker.com/view_profile/{account}",
      "e_code": 200,
      "e_string": "\"uuid\":",
      "m_string": "\"code\":\"404\"",
      "m_code": 200,
      "known": [
        "petriola",
        "adisonthadat"
      ],
      "cat": "health"
    },
    {
      "name": "Spotify",
      "uri_check": "https://open.spotify.com/user/{account}",
      "e_code": 200,
      "e_string": "content=\"profile\"",
      "m_string": "Page not found",
      "m_code": 404,
      "known": [
        "kexp_official",
        "mkbhd"
      ],
      "cat": "music",
      "protection": [
        "other"
      ]
    },
    {
      "name": "StackOverflow",
      "uri_check": "https://stackoverflow.com/users/filter?search={account}",
      "e_code": 200,
      "e_string": "grid--item user-info",
      "m_string": "No users matched your search.",
      "m_code": 200,
      "known": [
        "vonc",
        "bergi"
      ],
      "cat": "coding",
      "protection": [
        "cloudflare"
      ]
    },
    {
      "name": "StackShare",
      "uri_check": "https://stackshare.io/{account}",
      "e_code": 200,
      "e_string": "class='user-container'",
      "m_string": "Sorry, we couldn't find that page :(",
      "m_code": 404,
      "known": [
        "gordonpn68492",
        "Alan-Liang"
      ],
      "cat": "tech"
    },
    {
      "name": "Statuspage",
      "uri_check": "https://{account}.statuspage.io/api/v2/status.json",
      "uri_pretty": "https://{account}.statuspage.io/",
      "e_code": 200,
      "e_string": "updated_at",
      "m_string": "<html><body>You are being <a href=\"https://www.statuspage.io\">redirected</a>.</body></html>",
      "m_code": 302,
      "known": [
        "8713981tpdlg",
        "gaming",
        "coinbase"
      ],
      "cat": "tech"
    },
    {
      "name": "Steam",
      "uri_check": "https://steamcommunity.com/id/{account}",
      "e_code": 200,
      "e_string": "g_rgProfileData =",
      "m_string": "Steam Community :: Error",
      "m_code": 200,
      "known": [
        "test"
      ],
      "cat": "gaming"
    },
    {
      "name": "SteamGifts",
      "uri_check": "https://www.steamgifts.com/user/{account}",
      "e_code": 200,
      "e_string": "\"identifier\":",
      "m_string": "",
      "m_code": 301,
      "known": [
        "AbsurdPoncho",
        "Wolod1402"
      ],
      "cat": "gaming"
    },
    {
      "name": "Steemit",
      "uri_check": "https://signup.steemit.com/api/check_username",
      "uri_pretty": "https://steemit.com/@{account}",
      "post_body": "{\"username\":\"{account}\"}",
      "headers": {
        "Content-Type": "application/json"
      },
      "e_code": 200,
      "e_string": "\"type\":\"error_api_username_used\"",
      "m_string": "\"success\":true",
      "m_code": 200,
      "known": [
        "petlover",
        "zalat"
      ],
      "cat": "social"
    },
    {
      "name": "steller",
      "uri_check": "https://steller.co/{account}",
      "e_code": 200,
      "e_string": " on Steller</title>",
      "m_string": "<title></title>",
      "m_code": 404,
      "known": [
        "jeannnn",
        "havwoods"
      ],
      "cat": "shopping"
    },
    {
      "name": "StoryCorps",
      "uri_check": "https://archive.storycorps.org/user/{account}/",
      "e_code": 200,
      "e_string": "archive author",
      "m_string": "We're sorry, but the page",
      "m_code": 404,
      "known": [
        "jthorstad",
        "paul-swider"
      ],
      "cat": "blog"
    },
    {
      "name": "Strava",
      "uri_check": "https://www.strava.com/athletes/{account}",
      "e_code": 301,
      "e_string": "/athletes/",
      "m_string": "\"page\":\"/404\"",
      "m_code": 404,
      "known": [
        "jane",
        "adam"
      ],
      "cat": "social"
    },
    {
      "name": "StreamElements",
      "uri_check": "https://api.streamelements.com/kappa/v2/channels/{account}",
      "uri_pretty": "https://streamelements.com/{account}",
      "e_code": 200,
      "e_string": "\"providerId\"",
      "m_string": "error",
      "m_code": 404,
      "known": [
        "honey",
        "dude"
      ],
      "cat": "finance"
    },
    {
      "name": "StreamLabs",
      "uri_check": "https://streamlabs.com/api/v6/user/{account}",
      "uri_pretty": "https://streamlabs.com/{account}/tip",
      "e_code": 200,
      "e_string": "\"id\":",
      "m_string": "<title>Unauthorized</title>",
      "m_code": 401,
      "known": [
        "veibae",
        "cutie_cori"
      ],
      "cat": "finance"
    },
    {
      "name": "Stripchat",
      "uri_check": "https://stripchat.com/api/front/users/checkUsername?username={account}",
      "uri_pretty": "https://stripchat.com/{account}",
      "e_code": 400,
      "e_string": "\"error\":\"This username already exists\"",
      "m_string": "[]",
      "m_code": 200,
      "known": [
        "DulcieRichard",
        "Katie-Mili"
      ],
      "cat": "xx NSFW xx"
    },
    {
      "name": "Subscribestar",
      "uri_check": "https://subscribestar.adult/{account}",
      "e_code": 200,
      "e_string": "CREATOR STATS",
      "m_string": "WE ARE SORRY, THE PAGE YOU REQUESTED CANNOT BE FOUND",
      "m_code": 404,
      "known": [
        "missmoonified",
        "honey"
      ],
      "cat": "xx NSFW xx"
    },
    {
      "name": "Substack",
      "uri_check": "https://substack.com/@{account}",
      "e_code": 200,
      "e_string": "| Substack</title>",
      "m_string": "&quot; on Substack</title>",
      "m_code": 200,
      "known": [
        "janellehardacre",
        "janeclairebradley"
      ],
      "cat": "social"
    },
    {
      "name": "sukebei.nyaa.si",
      "uri_check": "https://sukebei.nyaa.si/user/{account}",
      "e_code": 200,
      "e_string": "'s torrents",
      "m_string": "404 Not Found",
      "m_code": 404,
      "known": [
        "kouhy76",
        "Rektr0"
      ],
      "cat": "xx NSFW xx"
    },
    {
      "name": "Suzuri",
      "uri_check": "https://suzuri.jp/{account}",
      "e_code": 200,
      "e_string": "Items",
      "m_string": "Push Space-key",
      "m_code": 404,
      "known": [
        "itochanxxx",
        "alex"
      ],
      "cat": "business"
    },
    {
      "name": "szmer.info",
      "uri_check": "https://szmer.info/u/{account}",
      "e_code": 200,
      "e_string": "Joined",
      "m_string": "Code: Couldn't find that username or email.",
      "m_code": 200,
      "known": [
        "przeczzpreczem",
        "Xavier"
      ],
      "cat": "social"
    },
    {
      "name": "tabletoptournament",
      "uri_check": "https://www.tabletoptournaments.net/eu/player/{account}",
      "e_code": 200,
      "e_string": "- Player Profile | T³ - TableTop Tournaments",
      "m_string": "No player with the nickname",
      "m_code": 200,
      "known": [
        "Lars01",
        "john"
      ],
      "cat": "misc"
    },
    {
      "name": "Tagged",
      "uri_check": "https://secure.tagged.com/{account}",
      "e_code": 200,
      "e_string": "s Profile</title>",
      "m_string": "Tagged - The social network for meeting new people",
      "m_code": 302,
      "known": [
        "Samantha",
        "Robert"
      ],
      "cat": "social"
    },
    {
      "name": "TamTam",
      "uri_check": "https://tamtam.chat/{account}",
      "e_code": 200,
      "e_string": "deeplink=tamtam://chat/",
      "m_string": "ТамТам</title>",
      "m_code": 302,
      "known": [
        "blue",
        "John"
      ],
      "cat": "social"
    },
    {
      "name": "Tanuki.pl",
      "uri_check": "https://tanuki.pl/profil/{account}",
      "e_code": 200,
      "e_string": "Dołączył",
      "m_string": "Nie ma takiego użytkownika",
      "m_code": 404,
      "known": [
        "ania",
        "avellana"
      ],
      "cat": "hobby"
    },
    {
      "name": "TAPiTAG",
      "uri_check": "https://account.tapitag.co/tapitag/api/v1/{account}",
      "uri_pretty": "https://account.tapitag.co/{account}",
      "e_code": 200,
      "e_string": "User details are Showing",
      "m_string": "The rf number is not valid",
      "m_code": 200,
      "known": [
        "JonathanWallace",
        "gearoidconsidine"
      ],
      "cat": "business"
    },
    {
      "name": "Tappy",
      "uri_check": "https://api.tappy.tech/api/profile/username/{account}",
      "uri_pretty": "https://www.tappy.tech/{account}",
      "e_code": 200,
      "e_string": "user_id",
      "m_string": "Profile of username Not Found",
      "m_code": 200,
      "known": [
        "alexborrelli",
        "domocann"
      ],
      "cat": "business"
    },
    {
      "name": "Taringa",
      "uri_check": "https://www.taringa.net/{account}",
      "e_code": 200,
      "e_string": " en Taringa!</title>",
      "m_string": "Colectiva en Taringa!</title>",
      "m_code": 301,
      "known": [
        "jocaxav",
        "engendrometal"
      ],
      "cat": "social"
    },
    {
      "name": "Taringa Archived Profile",
      "uri_check": "https://archive.org/wayback/available?url=https://www.taringa.net/{account}",
      "uri_pretty": "https://web.archive.org/web/2/taringa.net/{account}",
      "e_code": 200,
      "e_string": "\"archived_snapshots\": {\"closest\"",
      "m_string": "\"archived_snapshots\": {}",
      "m_code": 200,
      "known": [
        "farantic",
        "elrubius"
      ],
      "cat": "archived"
    },
    {
      "name": "taskrabbit",
      "uri_check": "https://www.taskrabbit.com/profile/{account}/about",
      "e_code": 200,
      "e_string": "’s Profile",
      "m_string": "",
      "m_code": 302,
      "known": [
        "john",
        "sam"
      ],
      "cat": "business"
    },
    {
      "name": "Teamtreehouse",
      "uri_check": "https://teamtreehouse.com/{account}",
      "e_code": 200,
      "e_string": "Member Since",
      "m_string": "Oops, Something went missing",
      "m_code": 404,
      "known": [
        "john"
      ],
      "cat": "coding"
    },
    {
      "name": "Teddygirls",
      "uri_check": "https://teddysgirls.net/models/{account}",
      "e_code": 200,
      "e_string": ";s exclusive page to subscribe to her",
      "m_string": "The page you were looking for doesn't exist",
      "m_code": 404,
      "known": [
        "jaycee-starr",
        "chubbychick94"
      ],
      "cat": "xx NSFW xx"
    },
    {
      "name": "Teespring",
      "uri_check": "https://commerce.teespring.com/v1/stores?slug={account}",
      "uri_pretty": "https://{account}.creator-spring.com",
      "e_code": 200,
      "e_string": "sellerToken",
      "m_string": "{\"errors\":{\"store\":[\"not found\"]}}",
      "m_code": 404,
      "known": [
        "missmoonified",
        "honey"
      ],
      "cat": "business"
    },
    {
      "name": "Teknik",
      "uri_check": "https://user.teknik.io/{account}",
      "e_code": 200,
      "e_string": "Public Key",
      "m_string": "The user does not exist",
      "m_code": 200,
      "known": [
        "red",
        "bob"
      ],
      "cat": "tech"
    },
    {
      "name": "Telegram",
      "uri_check": "https://t.me/{account}",
      "e_code": 200,
      "e_string": "tgme_page_title",
      "m_string": "noindex, nofollow",
      "m_code": 200,
      "known": [
        "alice",
        "giovanni"
      ],
      "cat": "social"
    },
    {
      "name": "Teletype",
      "uri_check": "https://teletype.in/@{account}",
      "e_code": 200,
      "e_string": "class=\"layout__content m_main blog\"",
      "m_string": "class=\"error\"",
      "m_code": 404,
      "known": [
        "mart11",
        "anotherj"
      ],
      "cat": "blog"
    },
    {
      "name": "Tellonym",
      "uri_check": "https://api.tellonym.me/profiles/name/{account}",
      "uri_pretty": "https://tellonym.me/{account}",
      "e_code": 200,
      "e_string": "\"id\":",
      "m_string": "\"code\":\"NOT_FOUND\"",
      "m_code": 404,
      "known": [
        "jane",
        "jimmy"
      ],
      "cat": "social",
      "protection": [
        "cloudflare"
      ]
    },
    {
      "name": "Tenor",
      "uri_check": "https://tenor.com/users/{account}",
      "e_code": 200,
      "e_string": "class=\"ProfilePage page\"",
      "m_string": "class=\"error-page container page\"",
      "m_code": 404,
      "known": [
        "maggie342",
        "d33jay23"
      ],
      "cat": "images"
    },
    {
      "name": "TETR.IO",
      "uri_check": "https://ch.tetr.io/api/users/{account}",
      "uri_pretty": "https://ch.tetr.io/u/{account}",
      "e_code": 200,
      "e_string": "\"success\":true",
      "m_string": "\"success\":false",
      "m_code": 404,
      "known": [
        "icly",
        "5han"
      ],
      "cat": "gaming"
    },
    {
      "name": "TF2 Backpack Examiner",
      "uri_check": "http://www.tf2items.com/id/{account}/",
      "e_code": 200,
      "e_string": "<title>TF2 Backpack -",
      "m_string": "",
      "m_code": 302,
      "known": [
        "test"
      ],
      "cat": "gaming"
    },
    {
      "name": "thegatewaypundit",
      "uri_check": "https://www.thegatewaypundit.com/author/{account}/",
      "e_code": 200,
      "e_string": "summary",
      "m_string": "Not found, error 404",
      "m_code": 404,
      "known": [
        "patti",
        "joehoft"
      ],
      "cat": "political"
    },
    {
      "name": "theguardian",
      "uri_check": "https://www.theguardian.com/profile/{account}",
      "e_code": 200,
      "e_string": "https://www.theguardian.com/profile/",
      "m_string": "Page not found | The Guardian",
      "m_code": 404,
      "known": [
        "minna-salami",
        "johnnaughton"
      ],
      "cat": "news"
    },
    {
      "name": "themeforest",
      "uri_check": "https://themeforest.net/user/{account}",
      "e_code": 200,
      "e_string": "s profile on ThemeForest",
      "m_string": "Page Not Found | ThemeForest",
      "m_code": 301,
      "known": [
        "john",
        "bob"
      ],
      "cat": "art"
    },
    {
      "name": "Thetattooforum",
      "uri_check": "https://www.thetattooforum.com/members/{account}/",
      "e_code": 200,
      "e_string": "Insert This Gallery",
      "m_string": "We’re sorry",
      "m_code": 500,
      "known": [
        "mixdop",
        "modifyielts"
      ],
      "cat": "art"
    },
    {
      "name": "thoughts",
      "uri_check": "https://thoughts.com/members/{account}/",
      "e_code": 200,
      "e_string": "<span class=\"activity",
      "m_string": "<title>Page not found",
      "m_code": 404,
      "known": [
        "myownpersonalthoughts",
        "danwions"
      ],
      "cat": "hobby"
    },
    {
      "name": "Threads.net",
      "uri_check": "https://www.threads.net/@{account}",
      "e_code": 200,
      "e_string": ") on Threads</title>",
      "m_string": "<title>Threads</title>",
      "m_code": 200,
      "known": [
        "s_novoselov",
        "oliveralexanderdk"
      ],
      "cat": "social"
    },
    {
      "name": "TikTok",
      "uri_check": "https://www.tiktok.com/oembed?url=https://www.tiktok.com/@{account}",
      "uri_pretty": "https://www.tiktok.com/@{account}?lang=en",
      "e_code": 200,
      "e_string": "author_url",
      "m_string": "Something went wrong",
      "m_code": 400,
      "known": [
        "gordonramsayofficial",
        "pookiebear73"
      ],
      "cat": "social"
    },
    {
      "name": "Tilde.zone (Mastodon Instance)",
      "uri_check": "https://tilde.zone/api/v1/accounts/lookup?acct={account}",
      "uri_pretty": "https://tilde.zone/@{account}",
      "e_code": 200,
      "e_string": "display_name",
      "m_string": "Record not found",
      "m_code": 404,
      "known": [
        "ben",
        "lunatic"
      ],
      "cat": "social"
    },
    {
      "name": "Tinder",
      "uri_check": "https://tinder.com/@{account}",
      "e_code": 200,
      "e_string": ") | Tinder</title>",
      "m_string": "Tinder | Dating, Make Friends &amp; Meet New People",
      "m_code": 200,
      "known": [
        "Alexey",
        "peter",
        "john"
      ],
      "cat": "dating"
    },
    {
      "name": "Tindie",
      "uri_check": "https://www.tindie.com/accounts/check_username/",
      "uri_pretty": "https://www.tindie.com/stores/{account}/",
      "post_body": "username={account}",
      "headers": {
        "Content-Type": "application/x-www-form-urlencoded"
      },
      "e_code": 200,
      "e_string": "\"errors\": [\"Username taken!\"]",
      "m_string": "\"valid\": true",
      "m_code": 200,
      "known": [
        "tehrabbitt",
        "dekunukem"
      ],
      "cat": "shopping"
    },
    {
      "name": "TipeeeStream",
      "uri_check": "https://www.tipeeestream.com/v3.0/pages/{account}",
      "uri_pretty": "https://www.tipeeestream.com/{account}/",
      "e_code": 200,
      "e_string": "\"id\":",
      "m_string": "\"message\":\"Not found\"",
      "m_code": 404,
      "known": [
        "gagzzz",
        "larebouille"
      ],
      "cat": "finance"
    },
    {
      "name": "Tooting.ch (Mastodon Instance)",
      "uri_check": "https://tooting.ch/api/v1/accounts/lookup?acct={account}",
      "uri_pretty": "https://tooting.ch/@{account}",
      "e_code": 200,
      "e_string": "display_name",
      "m_string": "Record not found",
      "m_code": 404,
      "known": [
        "mikebeganyi",
        "Zugi"
      ],
      "cat": "social"
    },
    {
      "name": "Topcoder",
      "uri_check": "https://api.topcoder.com/v5/members/{account}",
      "uri_pretty": "https://profiles.topcoder.com/{account}",
      "e_code": 200,
      "e_string": "\"userId\":",
      "m_string": "\"message\":\"Member with handle:",
      "m_code": 404,
      "known": [
        "chinvib66",
        "mwakanosya"
      ],
      "cat": "coding"
    },
    {
      "name": "toyhou.se",
      "uri_check": "https://toyhou.se/{account}",
      "e_code": 200,
      "e_string": "display-user",
      "m_string": "We can't find that page!",
      "m_code": 404,
      "known": [
        "22RII",
        "honey"
      ],
      "cat": "hobby"
    },
    {
      "name": "tradingview",
      "uri_check": "https://www.tradingview.com/u/{account}/",
      "e_code": 200,
      "e_string": "— Trading Ideas &amp;",
      "m_string": "Page not found — TradingView",
      "m_code": 404,
      "known": [
        "liam",
        "john"
      ],
      "cat": "finance"
    },
    {
      "name": "trakt",
      "uri_check": "https://trakt.tv/users/{account}",
      "e_code": 200,
      "e_string": "s profile - Trakt",
      "m_string": "The page you were looking for doesn't exist (404) - Trakt.tv",
      "m_code": 404,
      "known": [
        "john",
        "anne"
      ],
      "cat": "video"
    },
    {
      "name": "TRAKTRAIN",
      "uri_check": "https://traktrain.com/{account}",
      "e_code": 200,
      "e_string": "id=\"userId\"",
      "m_string": "class=\"title-404\"",
      "m_code": 404,
      "known": [
        "terrotuga",
        "fr4ud"
      ],
      "cat": "music"
    },
    {
      "name": "Trello",
      "uri_check": "https://trello.com/1/Members/{account}",
      "uri_pretty": "https://trello.com/{account}",
      "e_code": 200,
      "e_string": "\"id\":",
      "m_string": "<h1>Oh no! 404!</h1>",
      "m_code": 404,
      "known": [
        "naranjasan",
        "jane"
      ],
      "cat": "social",
      "protection": [
        "other"
      ]
    },
    {
      "name": "tripadvisor",
      "uri_check": "https://www.tripadvisor.com/Profile/{account}",
      "e_code": 200,
      "e_string": "Contributions",
      "m_string": "This page is on vacation",
      "m_code": 404,
      "known": [
        "john",
        "peter"
      ],
      "cat": "social"
    },
    {
      "name": "TruckersMP",
      "uri_check": "https://truckersmp.com/user/search?search={account}",
      "e_code": 200,
      "e_string": "class=\"team-v2\"",
      "m_string": "<h4>Could not find any member using these credentials</h4>",
      "m_code": 200,
      "known": [
        "JohnnySOBA",
        "Vasya_Run"
      ],
      "cat": "gaming"
    },
    {
      "name": "TruckersMP.Ru",
      "uri_check": "https://truckersmp.ru/{account}",
      "e_code": 200,
      "e_string": "class=\"b-user-page\"",
      "m_string": "class=\"b-handler-error-404\"",
      "m_code": 404,
      "known": [
        "ramanbardashevich",
        "Sanya193Rus"
      ],
      "cat": "gaming"
    },
    {
      "name": "Truth Social",
      "uri_check": "https://truthsocial.com/api/v1/accounts/lookup?acct={account}",
      "uri_pretty": "https://truthsocial.com/@{account}",
      "e_code": 200,
      "e_string": "\"id\":",
      "m_string": "\"error\":\"Record not found\"",
      "m_code": 404,
      "known": [
        "realdonaldtrump",
        "ScottAdamsTruth"
      ],
      "cat": "social"
    },
    {
      "name": "TryHackMe",
      "uri_check": "https://tryhackme.com/api/user/exist/{account}",
      "uri_pretty": "https://tryhackme.com/r/p/{account}",
      "e_code": 200,
      "e_string": "\"success\":true",
      "m_string": "\"success\":false",
      "m_code": 200,
      "known": [
        "user",
        "goyalyuval15"
      ],
      "cat": "tech"
    },
    {
      "name": "Tryst",
      "uri_check": "https://tryst.link/escort/{account}",
      "e_code": 200,
      "e_string": "Caters to</div>",
      "m_string": "<title>Page not found",
      "m_code": 404,
      "known": [
        "lpatterson32",
        "kansasgirl69"
      ],
      "cat": "xx NSFW xx"
    },
    {
      "name": "tumblr",
      "uri_check": "https://{account}.tumblr.com",
      "strip_bad_char": ".",
      "e_code": 200,
      "e_string": "avatar",
      "m_string": "There's nothing here",
      "m_code": 404,
      "known": [
        "test",
        "test1"
      ],
      "cat": "images"
    },
    {
      "name": "tunefind",
      "uri_check": "https://www.tunefind.com/api-request/account/profile?userName={account}",
      "uri_pretty": "https://www.tunefind.com/user/profile/{account}",
      "e_code": 200,
      "e_string": "\"user-stats-engagement\":",
      "m_string": "\"code\":\"not_found\"",
      "m_code": 404,
      "known": [
        "baywolfmusic",
        "mrcerny18"
      ],
      "cat": "music"
    },
    {
      "name": "Twitcasting",
      "uri_check": "https://twitcasting.tv/{account}",
      "e_code": 200,
      "e_string": "Live History",
      "m_string": "Not Found",
      "m_code": 302,
      "known": [
        "yuno___nico",
        "2_t0_"
      ],
      "cat": "social"
    },
    {
      "name": "Twitch",
      "uri_check": "https://twitchtracker.com/{account}",
      "uri_pretty": "https://twitch.tv/{account}/",
      "e_code": 200,
      "e_string": "Overview</a>",
      "m_string": "<title>404 Page Not Found",
      "m_code": 404,
      "known": [
        "summit1g",
        "cohhcarnage"
      ],
      "cat": "gaming"
    },
    {
      "name": "Twitter archived profile",
      "uri_check": "http://archive.org/wayback/available?url=https://twitter.com/{account}",
      "uri_pretty": "https://web.archive.org/web/2/https://twitter.com/{account}",
      "e_code": 200,
      "e_string": "\"archived_snapshots\": {\"closest\"",
      "m_string": "\"archived_snapshots\": {}",
      "m_code": 200,
      "known": [
        "jack",
        "dineshdsouza"
      ],
      "cat": "archived"
    },
    {
      "name": "Twitter archived tweets",
      "uri_check": "http://archive.org/wayback/available?url=https://twitter.com/{account}/status/*",
      "uri_pretty": "https://web.archive.org/web/*/https://twitter.com/{account}/status/*",
      "e_code": 200,
      "e_string": "\"archived_snapshots\": {\"closest\"",
      "m_string": "\"archived_snapshots\": {}",
      "m_code": 200,
      "known": [
        "jack",
        "dineshdsouza"
      ],
      "cat": "archived"
    },
    {
      "name": "twoplustwo",
      "uri_check": "https://forumserver.twoplustwo.com/ajax.php?do=usersearch",
      "uri_pretty": "https://forumserver.twoplustwo.com/search.php",
      "post_body": "securitytoken=guest&do=usersearch&fragment={account}",
      "e_code": 200,
      "e_string": "userid=",
      "m_string": "",
      "m_code": 404,
      "known": [
        "redsox",
        "adam"
      ],
      "cat": "hobby"
    },
    {
      "name": "twpro",
      "uri_check": "https://twpro.jp/{account}",
      "e_code": 200,
      "e_string": "おとなりさん",
      "m_string": "をご確認ください。",
      "m_code": 404,
      "known": [
        "wsise47",
        "tsukiusa630"
      ],
      "cat": "social"
    },
    {
      "name": "Ubisoft",
      "uri_check": "https://discussions.ubisoft.com/user/{account}",
      "e_code": 200,
      "e_string": "| Ubisoft Discussion Forums",
      "m_string": "You seem to have stumbled upon a page that does not exist.",
      "m_code": 404,
      "known": [
        "fizzle_fuze",
        "th05324"
      ],
      "cat": "gaming"
    },
    {
      "name": "Udemy",
      "uri_check": "https://www.udemy.com/user/{account}/",
      "e_code": 200,
      "e_string": "| Udemy</title>",
      "m_string": "<title>Online Courses - Learn Anything, On Your Schedule | Udemy</title>",
      "m_code": 301,
      "known": [
        "stephane-maarek",
        "lizbrown3"
      ],
      "cat": "tech"
    },
    {
      "name": "UEF CONNECT",
      "uri_check": "https://uefconnect.uef.fi/en/{account}/",
      "e_code": 200,
      "e_string": "profile-page-header__info",
      "m_string": "<title>Page not found - UEFConnect</title>",
      "m_code": 404,
      "known": [
        "heli.mutanen",
        "mette.heiskanen"
      ],
      "cat": "business"
    },
    {
      "name": "uid",
      "uri_check": "http://uid.me/{account}",
      "e_code": 200,
      "e_string": "- uID.me",
      "m_string": "Page not found",
      "m_code": 404,
      "known": [
        "john",
        "peter"
      ],
      "cat": "social"
    },
    {
      "name": "Ultimate Guitar",
      "uri_check": "https://www.ultimate-guitar.com/u/{account}",
      "e_code": 200,
      "e_string": " | Ultimate-Guitar.Com</title>",
      "m_string": "Oops! We couldn't find that page.",
      "m_code": 410,
      "known": [
        "LYNX-Music",
        "Mikhailo",
        "MeGaDeth2314"
      ],
      "cat": "hobby"
    },
    {
      "name": "Ultras Diary",
      "uri_check": "http://ultrasdiary.pl/u/{account}/",
      "e_code": 200,
      "e_string": "Mecze wyjazdowe:",
      "m_string": "Ile masz wyjazdów?",
      "m_code": 404,
      "known": [
        "janek",
        "kowal"
      ],
      "cat": "hobby"
    },
    {
      "name": "Unlisted Videos",
      "uri_check": "https://unlistedvideos.com/search.php?user={account}",
      "e_code": 200,
      "e_string": "Date submitted",
      "m_string": "content=\"\"/>",
      "m_code": 200,
      "known": [
        "emudshit",
        "hirumaredx"
      ],
      "cat": "archived"
    },
    {
      "name": "unsplash",
      "uri_check": "https://unsplash.com/@{account}",
      "e_code": 200,
      "e_string": "| Unsplash Photo Community",
      "m_string": "Hm, the page you were looking for doesn't seem to exist anymore.",
      "m_code": 404,
      "known": [
        "john",
        "alex"
      ],
      "cat": "images"
    },
    {
      "name": "Untappd",
      "uri_check": "https://untappd.com/user/{account}/",
      "e_code": 200,
      "e_string": "class=\"cont user_profile\"",
      "m_string": "class=\"search_404\"",
      "m_code": 404,
      "known": [
        "test",
        "phil"
      ],
      "cat": "social"
    },
    {
      "name": "USA Life",
      "uri_check": "https://usa.life/{account}",
      "e_code": 200,
      "e_string": "Please log in to like, share and comment",
      "m_string": "Sorry, page not found",
      "m_code": 302,
      "known": [
        "abaynes79",
        "not1face"
      ],
      "cat": "social"
    },
    {
      "name": "utip.io",
      "uri_check": "https://utip.io/creator/profile/{account}",
      "uri_pretty": "https://utip.io/{account}",
      "e_code": 200,
      "e_string": "\"userName\"",
      "m_string": "Not a valid web service key",
      "m_code": 404,
      "known": [
        "honey",
        "chloe"
      ],
      "cat": "finance"
    },
    {
      "name": "uwu.ai",
      "uri_check": "https://{account}.uwu.ai/",
      "strip_bad_char": ".",
      "e_code": 200,
      "e_string": "property=\"twitter:card\"",
      "m_string": "Sorry, the requested page could not be found.",
      "m_code": 404,
      "known": [
        "elite",
        "citruciel"
      ],
      "cat": "social"
    },
    {
      "name": "Uwumarket",
      "uri_check": "https://uwumarket.us/collections/{account}",
      "e_code": 200,
      "e_string": "collection-hero__text-wrapper",
      "m_string": "Page not found",
      "m_code": 404,
      "known": [
        "saki",
        "aicandii"
      ],
      "cat": "business"
    },
    {
      "name": "vapenews",
      "uri_check": "https://vapenews.ru/profile/{account}",
      "e_code": 200,
      "e_string": "<title inertia>Профиль</title></head>",
      "m_string": "<title>404</title>",
      "m_code": 404,
      "known": [
        "igor",
        "vladimir"
      ],
      "cat": "hobby"
    },
    {
      "name": "Venmo",
      "uri_check": "https://account.venmo.com/u/{account}",
      "e_code": 200,
      "e_string": "profileInfo_username__",
      "m_string": "Sorry, the page you requested does not exist!",
      "m_code": 404,
      "known": [
        "John-Goolsby-8",
        "kate-mura"
      ],
      "cat": "finance"
    },
    {
      "name": "Vero",
      "uri_check": "https://vero.co/{account}",
      "e_code": 200,
      "e_string": "name=\"username",
      "m_string": "<h3>Not Found</h3>",
      "m_code": 200,
      "known": [
        "alex",
        "johnny"
      ],
      "cat": "art"
    },
    {
      "name": "vibilagare",
      "uri_check": "https://www.vibilagare.se/users/{account}",
      "e_code": 200,
      "e_string": "Profil på vibilagare.se",
      "m_string": "Sidan hittades inte |",
      "m_code": 404,
      "known": [
        "lars01",
        "sven"
      ],
      "cat": "misc"
    },
    {
      "name": "viddler",
      "uri_check": "https://www.viddler.com/channel/{account}/",
      "e_code": 200,
      "e_string": "profile-details",
      "m_string": "User not found",
      "m_code": 404,
      "known": [
        "GamingParodies",
        "planphilly"
      ],
      "cat": "video"
    },
    {
      "name": "VIEWBUG",
      "uri_check": "https://www.viewbug.com/member/{account}",
      "e_code": 200,
      "e_string": "class=\"top-profile-since\"",
      "m_string": "id=\"missing-this\"",
      "m_code": 404,
      "known": [
        "soulcraft",
        "aychmb"
      ],
      "cat": "hobby"
    },
    {
      "name": "Vimeo",
      "uri_check": "https://vimeo.com/{account}",
      "e_code": 200,
      "e_string": "og:type",
      "m_string": "VimeUhOh",
      "m_code": 404,
      "known": [
        "john",
        "alice"
      ],
      "cat": "video"
    },
    {
      "name": "Vine",
      "uri_check": "https://vine.co/api/users/profiles/vanity/{account}",
      "uri_pretty": "https://vine.co/{account}",
      "e_code": 200,
      "e_string": "userId",
      "m_string": "That record does not exist",
      "m_code": 404,
      "known": [
        "TomHarlock",
        "Seks"
      ],
      "cat": "video"
    },
    {
      "name": "VIP-blog",
      "uri_check": "http://{account}.vip-blog.com",
      "strip_bad_char": ".",
      "e_code": 200,
      "e_string": "blog : ",
      "m_string": "Blog inexistant",
      "m_code": 200,
      "known": [
        "sarah",
        "brahim01"
      ],
      "cat": "blog"
    },
    {
      "name": "VirusTotal",
      "uri_check": "https://www.virustotal.com/ui/users/{account}",
      "uri_pretty": "https://www.virustotal.com/gui/user/{account}",
      "headers": {
        "Accept-Ianguage": "en-US",
        "User-Agent": "Mozilla/5.0 (X11; Linux x86_64; rv:127.0) Gecko/20100101 Firefox/127.0",
        "X-Tool": "vt-ui-main",
        "X-VT-Anti-Abuse-Header": "MTAxOTFwMDcxOTEtWkc5dWRDQmlaU0JsZG2scy5xNzE4Mjc1NDI0LjUzMw=="
      },
      "e_code": 200,
      "e_string": "\"data\"",
      "m_string": "\"code\": \"NotFoundError\"",
      "m_code": 404,
      "known": [
        "cyber",
        "cybersecstu"
      ],
      "cat": "misc"
    },
    {
      "name": "visnesscard",
      "uri_check": "https://my.visnesscard.com/Home/GetCard/{account}",
      "uri_pretty": "https://my.visnesscard.com/{account}",
      "e_code": 200,
      "e_string": "end_point",
      "m_string": "card_id\": 0",
      "m_code": 200,
      "known": [
        "Lisa-Gordon",
        "Bill-Schaeffer"
      ],
      "cat": "business"
    },
    {
      "name": "Vivino",
      "uri_check": "https://www.vivino.com/users/{account}",
      "e_code": 200,
      "e_string": "<!-- User details -->",
      "m_string": "Page not found",
      "m_code": 404,
      "known": [
        "test",
        "admin"
      ],
      "cat": "video"
    },
    {
      "name": "VK",
      "uri_check": "https://vk.com/{account}",
      "headers": {
        "User-Agent": "Mozilla/5.0 (X11; Linux i686; rv:125.0) Gecko/20100101 Firefox/125.0"
      },
      "e_code": 200,
      "e_string": "content=\"profile\"",
      "m_string": "404 Not Found",
      "m_code": 404,
      "known": [
        "ches_ches",
        "mike.kidlazy"
      ],
      "cat": "social"
    },
    {
      "name": "Vkl.world (Mastodon Instance)",
      "uri_check": "https://vkl.world/api/v1/accounts/lookup?acct={account}",
      "uri_pretty": "https://vkl.world/@{account}",
      "e_code": 200,
      "e_string": "display_name",
      "m_string": "Record not found",
      "m_code": 404,
      "known": [
        "king",
        "aniver"
      ],
      "cat": "social"
    },
    {
      "name": "Vmst.io (Mastodon Instance)",
      "uri_check": "https://vmst.io/api/v1/accounts/lookup?acct={account}",
      "uri_pretty": "https://vmst.io/@{account}",
      "e_code": 200,
      "e_string": "display_name",
      "m_string": "Record not found",
      "m_code": 404,
      "known": [
        "vmstan",
        "honestdave"
      ],
      "cat": "social"
    },
    {
      "name": "Voice123",
      "uri_check": "https://voice123.com/api/providers/search/{account}",
      "uri_pretty": "https://voice123.com/{account}",
      "e_code": 200,
      "e_string": "user_id",
      "m_string": "[]",
      "m_code": 200,
      "known": [
        "dottovuu",
        "maheshsaha1992"
      ],
      "cat": "hobby"
    },
    {
      "name": "Voices.com",
      "uri_check": "https://www.voices.com/profile/{account}/",
      "e_code": 200,
      "e_string": "Last Online</h3>",
      "m_string": "Try going back to the previous page or see below for more options",
      "m_code": 301,
      "known": [
        "briankirchoff",
        "bryankopta"
      ],
      "cat": "business"
    },
    {
      "name": "vsco",
      "uri_check": "https://vsco.co/{account}/gallery",
      "headers": {
        "User-Agent": "Mozilla/5.0 (X11; Linux x86_64; rv:133.0) Gecko/20100101 Firefox/133.0"
      },
      "e_code": 200,
      "e_string": "permaSubdomain",
      "m_string": "\"error\":\"site_not_found\"}",
      "m_code": 404,
      "known": [
        "sam",
        "becca"
      ],
      "cat": "social"
    },
    {
      "name": "W3Schools",
      "uri_check": "https://pathfinder-api.kai.w3spaces.com/public-profile-api/{account}",
      "e_code": 200,
      "e_string": "\"userId\":",
      "m_string": "\"message\":\"Profile does not exists or not visible\"",
      "m_code": 404,
      "known": [
        "test",
        "admin"
      ],
      "cat": "tech"
    },
    {
      "name": "Wakatime",
      "uri_check": "https://wakatime.com/@{account}",
      "e_code": 200,
      "e_string": ") - WakaTime</title>",
      "m_string": "<title>404: Not Found",
      "m_code": 404,
      "known": [
        "jake",
        "alimirzayev"
      ],
      "cat": "coding"
    },
    {
      "name": "Warmerise",
      "uri_check": "https://warmerise.com/profile/{account}",
      "e_code": 200,
      "e_string": "<div id='profile_photo",
      "m_string": "<h2>Page Not Found",
      "m_code": 404,
      "known": [
        "alfrevid",
        "thepro"
      ],
      "cat": "gaming"
    },
    {
      "name": "warriorforum",
      "uri_check": "https://www.warriorforum.com/members/{account}.html",
      "e_code": 200,
      "e_string": "Last Activity:",
      "m_string": "Oops | Warrior Forum -",
      "m_code": 400,
      "known": [
        "alex",
        "discrat"
      ],
      "cat": "hobby"
    },
    {
      "name": "watchmemore.com",
      "uri_check": "https://api.watchmemore.com/api4/profile/{account}/",
      "uri_pretty": "https://watchmemore.com/{account}/",
      "e_code": 200,
      "e_string": "displayName",
      "m_string": "notExists",
      "m_code": 400,
      "known": [
        "medroxy",
        "nodjev"
      ],
      "cat": "xx NSFW xx"
    },
    {
      "name": "Watchmyfeed",
      "uri_check": "https://watchmyfeed.com/{account}",
      "e_code": 200,
      "e_string": "SEND ME A TIP",
      "m_string": "",
      "m_code": 302,
      "known": [
        "jennifer-ann",
        "shay-loveless"
      ],
      "cat": "xx NSFW xx"
    },
    {
      "name": "Wattpad",
      "uri_check": "https://www.wattpad.com/api/v3/users/{account}",
      "uri_pretty": "https://www.wattpad.com/user/{account}",
      "e_code": 200,
      "e_string": "\"username\":",
      "m_string": "\"error_code\":",
      "m_code": 400,
      "known": [
        "newadult",
        "Test123"
      ],
      "cat": "social",
      "protection": [
        "other"
      ]
    },
    {
      "name": "waytohey",
      "uri_check": "https://waytohey.com/{account}",
      "e_code": 200,
      "e_string": "Send message</span>",
      "m_string": "Unfortunately, this page doesn&#039;t exist.",
      "m_code": 404,
      "known": [
        "igor",
        "anna"
      ],
      "cat": "social"
    },
    {
      "name": "Weasyl",
      "uri_check": "https://www.weasyl.com/~{account}",
      "e_code": 200,
      "e_string": "profile — Weasyl</title>",
      "m_string": "This user doesn't seem to be in our database.",
      "m_code": 404,
      "known": [
        "weasyl",
        "test"
      ],
      "cat": "images"
    },
    {
      "name": "Weblancer",
      "uri_check": "https://www.weblancer.net/users/{account}/",
      "headers": {
        "User-Agent": "Mozilla/5.0 (X11; Linux x86_64; rv:133.0) Gecko/20100101 Firefox/133.0"
      },
      "e_code": 200,
      "e_string": "\"user\":",
      "m_string": "\"page\":\"/404\"",
      "m_code": 404,
      "known": [
        "kevin",
        "WebArtyom"
      ],
      "cat": "social"
    },
    {
      "name": "Weblate",
      "uri_check": "https://hosted.weblate.org/user/{account}/",
      "e_code": 200,
      "e_string": "class=\"user-page text-center\"",
      "m_string": "<h2>Page Not Found</h2>",
      "m_code": 404,
      "known": [
        "login836039",
        "Datura0808"
      ],
      "cat": "hobby"
    },
    {
      "name": "weebly",
      "uri_check": "https://{account}.weebly.com/",
      "strip_bad_char": ".",
      "e_code": 200,
      "e_string": "<div id=\"navigation\">",
      "m_string": "<title>404 - Page Not Found",
      "m_code": 404,
      "known": [
        "dave",
        "john"
      ],
      "cat": "misc"
    },
    {
      "name": "wego",
      "uri_check": "https://wego.social/{account}",
      "e_code": 200,
      "e_string": "Following</span>",
      "m_string": "Sorry, page not found!",
      "m_code": 302,
      "known": [
        "mmish2",
        "Lisa_M_S"
      ],
      "cat": "political"
    },
    {
      "name": "weheartit",
      "uri_check": "https://weheartit.com/{account}",
      "e_code": 200,
      "e_string": " on We Heart It</title>",
      "m_string": " (404)</title>",
      "m_code": 404,
      "known": [
        "alice",
        "bob"
      ],
      "cat": "social"
    },
    {
      "name": "Weibo",
      "uri_check": "https://weibo.com/ajax/profile/info?custom={account}",
      "uri_pretty": "https://weibo.com/{account}",
      "e_code": 200,
      "e_string": "\"user\":",
      "m_string": "<h2>400 Bad Request</h2>",
      "m_code": 400,
      "known": [
        "guoailun12",
        "fbb0916"
      ],
      "cat": "social"
    },
    {
      "name": "WeTransfer",
      "uri_check": "https://{account}.wetransfer.com",
      "strip_bad_char": ".",
      "e_code": 200,
      "e_string": "workspaceName",
      "m_string": "",
      "m_code": 307,
      "known": [
        "mark",
        "joe"
      ],
      "cat": "misc"
    },
    {
      "name": "Wikidot",
      "uri_check": "http://www.wikidot.com/user:info/{account}",
      "e_code": 200,
      "e_string": "<h1 class=\"profile-title\">",
      "m_string": "<div class=\"error-block\">User does not exist.</div>",
      "m_code": 200,
      "known": [
        "jack",
        "allen"
      ],
      "cat": "social"
    },
    {
      "name": "Wikimapia",
      "uri_check": "https://wikimapia.org/user/register/?check=username&value={account}",
      "uri_pretty": "https://wikimapia.org/user/tools/users_rating/?username={account}",
      "e_code": 200,
      "e_string": "\"ok\":false",
      "m_string": "\"ok\":true",
      "m_code": 200,
      "known": [
        "bubnilka",
        "Teresa"
      ],
      "cat": "social"
    },
    {
      "name": "Wikipedia",
      "uri_check": "https://meta.wikimedia.org/w/api.php?action=query&format=json&list=globalallusers&aguprefix={account}&agulimit=100",
      "uri_pretty": "https://en.wikipedia.org/wiki/User:{account}",
      "e_code": 200,
      "e_string": "{\"id\":",
      "m_string": ":[]}}",
      "m_code": 200,
      "known": [
        "sector051",
        "webbreacher"
      ],
      "cat": "news"
    },
    {
      "name": "Wimkin-PublicProfile",
      "uri_check": "https://wimkin.com/{account}",
      "e_code": 200,
      "e_string": "is on WIMKIN",
      "m_string": " The page you are looking for cannot be found.",
      "m_code": 404,
      "known": [
        "alex",
        "smith",
        "boomer"
      ],
      "cat": "political"
    },
    {
      "name": "Wireclub",
      "uri_check": "https://www.wireclub.com/users/{account}",
      "e_code": 200,
      "e_string": "Chat With",
      "m_string": "People - Wireclub",
      "m_code": 301,
      "known": [
        "deae",
        "cheerfulsarcasm",
        "braydenskiresort"
      ],
      "cat": "social",
      "protection": [
        "other"
      ]
    },
    {
      "name": "Wishlistr",
      "uri_check": "https://www.wishlistr.com/sign-up/?rs=checkUserName&rsargs[]={account}",
      "uri_pretty": "https://www.wishlistr.com/{account}/",
      "e_code": 200,
      "e_string": "+:var res = \"",
      "m_string": "+:var res = parseInt(0);",
      "m_code": 200,
      "known": [
        "bodymodgrrrl",
        "kethistle"
      ],
      "cat": "shopping"
    },
    {
      "name": "wordnik",
      "uri_check": "https://www.wordnik.com/users/{account}",
      "e_code": 200,
      "e_string": "Welcome,",
      "m_string": "Wordnik: Page Not Found",
      "m_code": 404,
      "known": [
        "elle",
        "john"
      ],
      "cat": "gaming"
    },
    {
      "name": "WordPress",
      "uri_check": "https://profiles.wordpress.org/{account}/",
      "e_code": 200,
      "e_string": "user-member-since",
      "m_string": "",
      "m_code": 404,
      "known": [
        "test"
      ],
      "cat": "blog"
    },
    {
      "name": "WordPress Support",
      "uri_check": "https://wordpress.org/support/users/{account}/",
      "e_code": 200,
      "e_string": "s Profile &#124; WordPress.org",
      "m_string": "User not found",
      "m_code": 404,
      "known": [
        "test"
      ],
      "cat": "blog"
    },
    {
      "name": "Wowhead",
      "uri_check": "https://www.wowhead.com/user={account}",
      "e_code": 200,
      "e_string": " Profile - Wowhead",
      "m_string": "Error - Wowhead",
      "m_code": 404,
      "known": [
        "Ashelia",
        "Zizarz"
      ],
      "cat": "gaming"
    },
    {
      "name": "Wykop",
      "uri_check": "https://wykop.pl/ludzie/{account}",
      "e_code": 200,
      "e_string": "<title>Profil:",
      "m_string": "Wystąpił błąd 404.",
      "m_code": 404,
      "known": [
        "test",
        "test2"
      ],
      "cat": "social"
    },
    {
      "name": "X",
      "uri_check": "https://api.x.com/i/users/username_available.json?username={account}",
      "uri_pretty": "https://x.com/{account}",
      "e_code": 200,
      "e_string": "\"reason\":\"taken\"",
      "m_string": "\"reason\":\"available\"",
      "m_code": 200,
      "known": [
        "WebBreacher",
        "OSINT_Tactical"
      ],
      "cat": "social"
    },
    {
      "name": "Xakep.ru",
      "uri_check": "https://xakep.ru/author/{account}/",
      "e_code": 200,
      "e_string": "authorBlock-avatar",
      "m_string": "Страница не найдена",
      "m_code": 404,
      "known": [
        "tr3harder",
        "stariy"
      ],
      "cat": "tech"
    },
    {
      "name": "Xanga",
      "uri_check": "http://{account}.xanga.com/",
      "strip_bad_char": ".",
      "e_code": 200,
      "e_string": "s Xanga Site | Just",
      "m_string": "",
      "m_code": 302,
      "known": [
        "john"
      ],
      "cat": "blog"
    },
    {
      "name": "Xbox Gamertag",
      "uri_check": "https://www.xboxgamertag.com/search/{account}",
      "e_code": 200,
      "e_string": "Games Played",
      "m_string": "Gamertag doesn't exist",
      "m_code": 404,
      "known": [
        "Spiken8",
        "john"
      ],
      "cat": "gaming"
    },
    {
      "name": "xHamster",
      "uri_check": "https://xhamster.com/users/{account}",
      "e_code": 200,
      "e_string": "s profile | xHamster</title>",
      "m_string": "User not found</title>",
      "m_code": 404,
      "known": [
        "john",
        "tonystark85"
      ],
      "cat": "xx NSFW xx"
    },
    {
      "name": "Xing",
      "uri_check": "https://www.xing.com/profile/{account}",
      "e_code": 200,
      "e_string": "<meta data-rh=",
      "m_string": "404 Not Found | XING",
      "m_code": 404,
      "known": [
        "Andy_Hausmann",
        "Stephan_Abele2"
      ],
      "cat": "social"
    },
    {
      "name": "XNXX",
      "uri_check": "https://www.xnxx.com/mobile/profile/{account}",
      "e_code": 200,
      "e_string": "<table id=\"profile\">",
      "m_string": "<title>Bad request",
      "m_code": 400,
      "known": [
        "john",
        "mumrra"
      ],
      "cat": "xx NSFW xx"
    },
    {
      "name": "XVIDEOS-models",
      "uri_check": "https://www.xvideos.com/models/{account}",
      "e_code": 200,
      "e_string": "Total video views",
      "m_string": "THIS PROFILE DOESN'T EXIST",
      "m_code": 404,
      "known": [
        "vvalencourt3",
        "tiffany-tyler"
      ],
      "cat": "xx NSFW xx"
    },
    {
      "name": "XVIDEOS-profiles",
      "uri_check": "https://www.xvideos.com/profiles/{account}",
      "e_code": 200,
      "e_string": "page - XVIDEOS.COM",
      "m_string": "THIS PROFILE DOESN'T EXIST",
      "m_code": 404,
      "known": [
        "nympho-nailer",
        "dpadicto",
        "bkg"
      ],
      "cat": "xx NSFW xx"
    },
    {
      "name": "Yahoo! JAPAN Auction",
      "uri_check": "https://auctions.yahoo.co.jp/follow/list/{account}",
      "e_code": 200,
      "e_string": "出品者",
      "m_string": "Yahoo! JAPAN IDが無効です。",
      "m_code": 500,
      "known": [
        "fltr14502003"
      ],
      "cat": "shopping"
    },
    {
      "name": "yapishu",
      "uri_check": "https://yapishu.net/user/{account}",
      "e_code": 200,
      "e_string": "for_profile",
      "m_string": "Not Found (#404)",
      "m_code": 404,
      "known": [
        "roman",
        "semion"
      ],
      "cat": "hobby"
    },
    {
      "name": "Yazawaj",
      "uri_check": "https://www.yazawaj.com/profile/{account}",
      "e_code": 200,
      "e_string": "profile-description",
      "m_string": "<title>nodata",
      "m_code": 302,
      "known": [
        "monya14555d",
        "LordMohy"
      ],
      "cat": "dating"
    },
    {
      "name": "YesWeHack",
      "uri_check": "https://api.yeswehack.com/hunters/{account}",
      "uri_pretty": "https://yeswehack.com/hunters/{account}",
      "e_code": 200,
      "e_string": "\"username\":",
      "m_string": "\"code\":404",
      "m_code": 404,
      "known": [
        "xel",
        "rabhi"
      ],
      "cat": "tech"
    },
    {
      "name": "YouNow",
      "uri_check": "https://api.younow.com/php/api/broadcast/info/user={account}",
      "uri_pretty": "https://www.younow.com/{account}",
      "e_code": 200,
      "e_string": "\"userId\":",
      "m_string": "\"errorMsg\":\"No users found\"",
      "m_code": 200,
      "known": [
        "lydia_tan33",
        "RavJagz"
      ],
      "cat": "social",
      "protection": [
        "other"
      ]
    },
    {
      "name": "youpic",
      "uri_check": "https://youpic.com/photographer/{account}",
      "e_code": 200,
      "e_string": "<meta name=\"og:title\"",
      "m_string": "<title>YouPic — Not Found</title>",
      "m_code": 404,
      "known": [
        "photodude",
        "mike"
      ],
      "cat": "hobby"
    },
    {
      "name": "YouTube Channel",
      "uri_check": "https://www.youtube.com/c/{account}/about",
      "e_code": 200,
      "e_string": "joinedDateText",
      "m_string": "<title>404 Not Found",
      "m_code": 404,
      "known": [
        "OvylarockTHR",
        "OSINTDojo"
      ],
      "cat": "video"
    },
    {
      "name": "YouTube User",
      "uri_check": "https://www.youtube.com/user/{account}/about",
      "e_code": 200,
      "e_string": "joinedDateText",
      "m_string": "<title>404 Not Found",
      "m_code": 404,
      "known": [
        "MicahHoffman",
        "theosintcuriousproject"
      ],
      "cat": "video"
    },
    {
      "name": "YouTube User2",
      "uri_check": "https://www.youtube.com/@{account}",
      "e_code": 200,
      "e_string": "canonicalBaseUrl",
      "m_string": "<title>404 Not Found</title>",
      "m_code": 404,
      "known": [
        "tactical-systems",
        "CybersecurityMeg"
      ],
      "cat": "video"
    },
    {
      "name": "Zbiornik",
      "uri_check": "https://mini.zbiornik.com/{account}",
      "headers": {
        "User-Agent": "Mozilla/5.0 (X11; Linux x86_64; rv:133.0) Gecko/20100101 Firefox/133.0"
      },
      "e_code": 200,
      "e_string": "INFO",
      "m_string": "",
      "m_code": 301,
      "known": [
        "69uzytkownik69",
        "Soif"
      ],
      "cat": "xx NSFW xx"
    },
    {
      "name": "Zenn",
      "uri_check": "https://zenn.dev/{account}",
      "e_code": 200,
      "e_string": "<div class=\"UserHeader_profileMain__6Itxi\">",
      "m_string": "<div class=\"ErrorContent_status__2Ykoq\">404</div>",
      "m_code": 404,
      "known": [
        "john",
        "blue"
      ],
      "cat": "coding"
    },
    {
      "name": "Zepeto",
      "uri_check": "https://gw-napi.zepeto.io/profiles/{account}",
      "uri_pretty": "https://web.zepeto.me/share/user/profile/{account}?language=en",
      "e_code": 200,
      "e_string": "zepetoId\":",
      "m_string": "errorCode\":",
      "m_code": 200,
      "known": [
        "joe",
        "james"
      ],
      "cat": "social"
    },
    {
      "name": "zhihu",
      "uri_check": "https://api.zhihu.com/books/people/{account}/publications?offset=0&limit=5",
      "uri_pretty": "https://www.zhihu.com/people/{account}",
      "e_code": 200,
      "e_string": "\"is_start\": true",
      "m_string": "\"name\": \"NotFoundException\"",
      "m_code": 404,
      "known": [
        "lushnis",
        "kan-shu-jiao-hua-shai-tai-yang"
      ],
      "cat": "social"
    },
    {
      "name": "Zillow",
      "uri_check": "https://www.zillow.com/profile/{account}/",
      "e_code": 200,
      "e_string": "- Real Estate Agent",
      "m_string": "",
      "m_code": 302,
      "known": [
        "JOHN-L-SULLIVAN",
        "Maggie-Alegria"
      ],
      "cat": "shopping"
    },
    {
      "name": "zmarsa.com",
      "uri_check": "https://zmarsa.com/uzytkownik/{account}",
      "e_code": 200,
      "e_string": "Statystyki",
      "m_string": "<title>Error 404 - zMarsa.com<",
      "m_code": 404,
      "known": [
        "janek",
        "test"
      ],
      "cat": "xx NSFW xx"
    },
    {
      "name": "Znanija",
      "uri_check": "https://znanija.com/graphql/ru?operationName=NickAvailability&query=query NickAvailability($nick:String!){nickAvailability(nick:$nick){isAvailable}}&variables={\"nick\":\"{account}\"}",
      "uri_pretty": "https://www.google.com/search?q=site:znanija.com+intext:{username}",
      "e_code": 200,
      "e_string": "\"isAvailable\":false",
      "m_string": "\"isAvailable\":true",
      "m_code": 200,
      "known": [
        "ila817674",
        "abduabubakir42"
      ],
      "cat": "misc",
      "protection": [
        "cloudflare"
      ]
    },
    {
      "name": "Zomato",
      "uri_check": "https://www.zomato.com/{account}/reviews",
      "headers": {
        "User-Agent": "Mozilla/5.0 (X11; Linux x86_64; rv:133.0) Gecko/20100101 Firefox/133.0"
      },
      "e_code": 200,
      "e_string": "Activity</h4>",
      "m_string": "This is a 404 page and we think it's fairly clear",
      "m_code": 404,
      "known": [
        "john",
        "jess"
      ],
      "cat": "social"
    },
    {
      "name": "zoomitir",
      "uri_check": "https://www.zoomit.ir/user/{account}/",
      "e_code": 301,
      "e_string": "",
      "m_string": "<title>خطای ۴۰۴ - صفحه یافت نشد</title>",
      "m_code": 404,
      "known": [
        "rezaghezi",
        "hosssssein"
      ],
      "cat": "tech"
    },
    {
      "name": "Чатовка.net",
      "uri_check": "https://chatovka.net/search?user_nick=+{account}&user_sex_m=on&user_sex_f=on",
      "e_code": 200,
      "e_string": "href=\"/user/",
      "m_string": " По Вашему запросу люди не найдены.",
      "m_code": 200,
      "known": [
        "ФорматА4",
        "Alinka1313"
      ],
      "cat": "social"
    }
  ]
}<|MERGE_RESOLUTION|>--- conflicted
+++ resolved
@@ -2707,23 +2707,9 @@
         "mike"
       ],
       "cat": "tech",
-<<<<<<< HEAD
-      "protection": ["cloudfront"]
-    },
-    {
-      "name" : "Flightradar24",
-      "uri_check" : "https://my.flightradar24.com/{account}/",
-      "e_code" : 200,
-      "e_string" : "class=\"profile-card\" data-profile-user=",
-      "m_string" : "class=\"main page-not-found-main",
-      "m_code" : 404,
-      "known" : ["finn", "pavelkral"],
-      "cat" : "misc"
-=======
       "protection": [
         "cloudfront"
       ]
->>>>>>> 1586ab30
     },
     {
       "name": "Filmot Channel Search",
